use no_padding::NoPadding;
use pinocchio::{msg, program_error::ProgramError};

use crate::{
    action::{Action, Actionable},
    authority::{AuthorityInfo, AuthorityType},
    IntoBytes, Transmutable, TransmutableMut,
};

#[repr(C, align(8))]
#[derive(Debug, NoPadding)]
pub struct Position {
    pub authority_type: u16,
    pub authority_length: u16,
    pub num_actions: u16,
    padding: u16,
    pub id: u32,
    pub boundary: u32,
}

pub struct Role<'a> {
    pub position: &'a Position,
    pub authority: &'a dyn AuthorityInfo,
    pub actions: &'a [u8],
}

impl<'a> Role<'a> {
    pub fn get_action<A: Actionable<'a>>(
        &'a self,
        match_data: &[u8],
    ) -> Result<Option<&'a A>, ProgramError> {
        let mut cursor = 0;
        if self.actions.len() < Action::LEN {
            return Err(ProgramError::InvalidAccountData);
        }
        while cursor < self.actions.len() {
            let action = unsafe {
                Action::load_unchecked(self.actions.get_unchecked(cursor..cursor + Action::LEN))?
            };
            cursor += Action::LEN;
            if action.permission()? == A::TYPE {
                let action_obj = unsafe {
                    A::load_unchecked(self.actions.get_unchecked(cursor..cursor + A::LEN))?
                };
                if !A::REPEATABLE || action_obj.match_data(match_data) {
                    return Ok(Some(action_obj));
                }
            }

            cursor += action.boundary() as usize;
        }
        Ok(None)
    }

    pub fn get_all_actions(&'a self) -> Result<Vec<&Action>, ProgramError> {
        let mut actions = Vec::new();
        let mut cursor = 0;
        while cursor < self.actions.len() {
            let action = unsafe {
                Action::load_unchecked(self.actions.get_unchecked(cursor..cursor + Action::LEN))?
            };
            actions.push(action);
            cursor += action.boundary() as usize;
        }
        Ok(actions)
    }

    pub fn authority_type(&self) -> Result<AuthorityType, ProgramError> {
        self.position.authority_type()
    }
}

pub struct RoleMut<'a> {
    pub position: &'a Position,
    pub authority: &'a mut dyn AuthorityInfo,
    pub num_actions: u8,
    pub actions: &'a mut [u8],
}

impl<'a> RoleMut<'a> {
    pub fn get_action<A: Actionable<'a>>(
        &'a self,
        match_data: &[u8],
    ) -> Result<Option<&'a A>, ProgramError> {
        let mut cursor = 0;
        if self.actions.len() < Action::LEN {
            return Err(ProgramError::InvalidAccountData);
        }
        while cursor < self.actions.len() {
            let action = unsafe {
                Action::load_unchecked(self.actions.get_unchecked(cursor..cursor + Action::LEN))?
            };
            cursor += Action::LEN;
            if action.permission()? == A::TYPE {
                let action_obj = unsafe {
                    A::load_unchecked(self.actions.get_unchecked(cursor..cursor + A::LEN))?
                };
                if !A::REPEATABLE || action_obj.match_data(match_data) {
                    return Ok(Some(action_obj));
                }
            }
<<<<<<< HEAD
            cursor = action.boundary() as usize;
=======

            cursor += action.boundary() as usize;
>>>>>>> 11979910
        }
        Ok(None)
    }

    pub fn get_action_mut<A: Actionable<'a>>(
        actions_data: &'a mut [u8],
        match_data: &[u8],
    ) -> Result<Option<&'a mut A>, ProgramError> {
        let mut cursor = 0;
        let end_pos = actions_data.len();
        let mut found_offset = None;
        {
            while cursor < end_pos {
                let action = unsafe {
                    Action::load_unchecked(
                        actions_data.get_unchecked(cursor..cursor + Action::LEN),
                    )?
                };
                cursor += Action::LEN;
                if action.permission()? == A::TYPE {
                    let action_obj = unsafe {
                        A::load_unchecked(actions_data.get_unchecked(cursor..cursor + A::LEN))?
                    };
                    if !A::REPEATABLE || action_obj.match_data(match_data) {
                        found_offset = Some(cursor);
                        break;
                    }
                }
                cursor = action.boundary() as usize;
            }
        }
        if let Some(offset) = found_offset {
            let action_obj =
                unsafe { A::load_mut_unchecked(&mut actions_data[offset..offset + A::LEN])? };
            Ok(Some(action_obj))
        } else {
            Ok(None)
        }
    }
}

impl IntoBytes for Position {
    fn into_bytes(&self) -> Result<&[u8], ProgramError> {
        let bytes =
            unsafe { core::slice::from_raw_parts(self as *const Self as *const u8, Self::LEN) };
        Ok(bytes)
    }
}

impl Transmutable for Position {
    const LEN: usize = core::mem::size_of::<Position>();
}

impl TransmutableMut for Position {}

impl Position {
    pub fn new(
        authority_type: AuthorityType,
        id: u32,
        length: u16,
        num_actions: u16,
        boundary: u32,
    ) -> Self {
        Self {
            authority_type: authority_type as u16,
            authority_length: length,
            num_actions,
            padding: 0,
            id,
            boundary,
        }
    }

    pub fn authority_type(&self) -> Result<AuthorityType, ProgramError> {
        AuthorityType::try_from(self.authority_type)
    }

    pub fn id(&self) -> u32 {
        self.id
    }

    pub fn authority_length(&self) -> u16 {
        self.authority_length
    }

    pub fn num_actions(&self) -> u16 {
        self.num_actions
    }

    pub fn boundary(&self) -> u32 {
        self.boundary
    }
}

#[cfg(test)]
mod tests {
    use super::*;

    #[test]
    fn test_position_to_bytes() {
        let position = Position::new(AuthorityType::Ed25519, 12345, 100, 5, 54321);
        let bytes = position.into_bytes().unwrap();

        assert_eq!(bytes.len(), Position::LEN);

        // Check raw bytes match expected values
        let bytes_as_u16: &[u16] =
            unsafe { core::slice::from_raw_parts(bytes.as_ptr() as *const u16, Position::LEN / 2) };
        assert_eq!(bytes_as_u16[0], AuthorityType::Ed25519 as u16);
        assert_eq!(bytes_as_u16[1], 100); // authority_length
        assert_eq!(bytes_as_u16[2], 5); // num_actions
        assert_eq!(bytes_as_u16[3], 0); // padding

        // Read u32 values directly
        let bytes_as_u32: &[u32] =
            unsafe { core::slice::from_raw_parts(bytes.as_ptr() as *const u32, Position::LEN / 4) };
        assert_eq!(bytes_as_u32[2], 12345); // id
        assert_eq!(bytes_as_u32[3], 54321); // boundary
    }

    #[test]
    fn test_position_from_bytes() {
        let original = Position::new(AuthorityType::Ed25519, 12345, 100, 5, 54321);
        let bytes = original.into_bytes().unwrap();

        let loaded = unsafe { Position::load_unchecked(bytes) }.unwrap();
        assert_eq!(loaded.authority_type().unwrap(), AuthorityType::Ed25519);
        assert_eq!(loaded.id(), 12345);
        assert_eq!(loaded.authority_length(), 100);
        assert_eq!(loaded.num_actions(), 5);
        assert_eq!(loaded.boundary(), 54321);
    }

    #[test]
    fn test_position_edge_cases() {
        // Test max values
        let max_position = Position::new(
            AuthorityType::Ed25519,
            u32::MAX,
            u16::MAX,
            u16::MAX,
            u32::MAX,
        );
        let bytes = max_position.into_bytes().unwrap();
        let loaded = unsafe { Position::load_unchecked(bytes) }.unwrap();
        assert_eq!(loaded.id(), u32::MAX);
        assert_eq!(loaded.authority_length(), u16::MAX);
        assert_eq!(loaded.num_actions(), u16::MAX);
        assert_eq!(loaded.boundary(), u32::MAX);

        // Test zero values
        let zero_position = Position::new(AuthorityType::Ed25519, 0, 0, 0, 0);
        let bytes = zero_position.into_bytes().unwrap();
        let loaded = unsafe { Position::load_unchecked(bytes) }.unwrap();
        assert_eq!(loaded.id(), 0);
        assert_eq!(loaded.authority_length(), 0);
        assert_eq!(loaded.num_actions(), 0);
        assert_eq!(loaded.boundary(), 0);
    }

    #[test]
    fn test_invalid_authority_type() {
        let position = Position::new(AuthorityType::Ed25519, 0, 0, 0, 0);
        let mut bytes = position.into_bytes().unwrap().to_vec();

        // Set authority type to 0 (None) which should be invalid
        let bytes_as_u16: &mut [u16] = unsafe {
            core::slice::from_raw_parts_mut(bytes.as_mut_ptr() as *mut u16, Position::LEN / 2)
        };
        bytes_as_u16[0] = 0;

        let loaded = unsafe { Position::load_unchecked(&bytes) }.unwrap();
        assert!(
            loaded.authority_type().is_err(),
            "Authority type None (0) should be invalid"
        );
    }
}<|MERGE_RESOLUTION|>--- conflicted
+++ resolved
@@ -99,12 +99,8 @@
                     return Ok(Some(action_obj));
                 }
             }
-<<<<<<< HEAD
             cursor = action.boundary() as usize;
-=======
-
-            cursor += action.boundary() as usize;
->>>>>>> 11979910
+
         }
         Ok(None)
     }
