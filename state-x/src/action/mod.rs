--- conflicted
+++ resolved
@@ -18,13 +18,11 @@
 use program_scope::ProgramScope;
 use sol_limit::SolLimit;
 use sol_recurring_limit::SolRecurringLimit;
-<<<<<<< HEAD
 use sub_account::SubAccount;
-=======
 use stake_all::StakeAll;
 use stake_limit::StakeLimit;
 use stake_recurring_limit::StakeRecurringLimit;
->>>>>>> bc3d764a
+
 use token_limit::TokenLimit;
 use token_recurring_limit::TokenRecurringLimit;
 
@@ -149,13 +147,10 @@
             Permission::TokenRecurringLimit => TokenRecurringLimit::valid_layout(data),
             Permission::All => All::valid_layout(data),
             Permission::ManageAuthority => ManageAuthority::valid_layout(data),
-<<<<<<< HEAD
             Permission::SubAccount => SubAccount::valid_layout(data),
-=======
             Permission::StakeLimit => StakeLimit::valid_layout(data),
             Permission::StakeRecurringLimit => StakeRecurringLimit::valid_layout(data),
             Permission::StakeAll => StakeAll::valid_layout(data),
->>>>>>> bc3d764a
             _ => Ok(false),
         }
     }
