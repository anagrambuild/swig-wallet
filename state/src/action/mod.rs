--- conflicted
+++ resolved
@@ -143,16 +143,13 @@
     ProgramAll = 13,
     /// Permission to interact with curated programs only
     ProgramCurated = 14,
-<<<<<<< HEAD
-    /// Permission to perform token operations with oracle-based limits
-    OracleTokenLimit = 15,
-    /// Permission to perform token operations with recurring oracle-based limits
-    OracleRecurringLimit = 16,
-=======
     /// Permission to perform all operations except authority/subaccount
     /// management
     AllButManageAuthority = 15,
->>>>>>> d7dca15d
+    /// Permission to perform token operations with oracle-based limits
+    OracleTokenLimit = 16,
+    /// Permission to perform token operations with recurring oracle-based limits
+    OracleRecurringLimit = 17,
 }
 
 impl TryFrom<u16> for Permission {
@@ -162,11 +159,7 @@
     fn try_from(value: u16) -> Result<Self, Self::Error> {
         match value {
             // SAFETY: `value` is guaranteed to be in the range of the enum variants.
-<<<<<<< HEAD
-            0..=16 => Ok(unsafe { core::mem::transmute::<u16, Permission>(value) }),
-=======
-            0..=15 => Ok(unsafe { core::mem::transmute::<u16, Permission>(value) }),
->>>>>>> d7dca15d
+            0..=17 => Ok(unsafe { core::mem::transmute::<u16, Permission>(value) }),
             _ => Err(SwigStateError::PermissionLoadError.into()),
         }
     }
@@ -225,12 +218,9 @@
             Permission::StakeAll => StakeAll::valid_layout(data),
             Permission::ProgramAll => ProgramAll::valid_layout(data),
             Permission::ProgramCurated => ProgramCurated::valid_layout(data),
-<<<<<<< HEAD
+            Permission::AllButManageAuthority => AllButManageAuthority::valid_layout(data),
             Permission::OracleTokenLimit => OracleTokenLimit::valid_layout(data),
             Permission::OracleRecurringLimit => OracleRecurringLimit::valid_layout(data),
-=======
-            Permission::AllButManageAuthority => AllButManageAuthority::valid_layout(data),
->>>>>>> d7dca15d
             _ => Ok(false),
         }
     }
