//! Action module for the state crate.
//!
//! This module defines the core action system used by the Swig wallet for
//! permission management and operation control. It includes various types of
//! actions such as limits on token operations, program interactions, and
//! stake management.

pub mod all;
pub mod manage_authority;
pub mod program;
pub mod program_all;
pub mod program_curated;
pub mod program_scope;
pub mod sol_destination_limit;
pub mod sol_limit;
pub mod sol_recurring_destination_limit;
pub mod sol_recurring_limit;
pub mod stake_all;
pub mod stake_limit;
pub mod stake_recurring_limit;
pub mod sub_account;
pub mod token_destination_limit;
pub mod token_limit;
pub mod token_recurring_destination_limit;
pub mod token_recurring_limit;
use all::All;
use manage_authority::ManageAuthority;
use no_padding::NoPadding;
use pinocchio::program_error::ProgramError;
use program::Program;
use program_all::ProgramAll;
use program_curated::ProgramCurated;
use program_scope::ProgramScope;
use sol_destination_limit::SolDestinationLimit;
use sol_limit::SolLimit;
use sol_recurring_destination_limit::SolRecurringDestinationLimit;
use sol_recurring_limit::SolRecurringLimit;
use stake_all::StakeAll;
use stake_limit::StakeLimit;
use stake_recurring_limit::StakeRecurringLimit;
use sub_account::SubAccount;
use token_destination_limit::TokenDestinationLimit;
use token_limit::TokenLimit;
use token_recurring_destination_limit::TokenRecurringDestinationLimit;
use token_recurring_limit::TokenRecurringLimit;

use crate::{IntoBytes, SwigStateError, Transmutable, TransmutableMut};

/// Represents an action in the Swig wallet system.
///
/// Actions define what operations can be performed and under what conditions.
/// Each action has a type, length, and boundary information for storage.
#[repr(C, align(8))]
#[derive(Debug, NoPadding)]
pub struct Action {
    /// The type of action (maps to Permission enum)
    action_type: u16,
    /// Length of the action data in bytes
    length: u16,
    /// Boundary marker for action data
    boundary: u32,
}

impl IntoBytes for Action {
    fn into_bytes(&self) -> Result<&[u8], ProgramError> {
        let bytes =
            unsafe { core::slice::from_raw_parts(self as *const Self as *const u8, Self::LEN) };
        Ok(bytes)
    }
}

impl Transmutable for Action {
    const LEN: usize = core::mem::size_of::<Action>();
}

impl Action {
    /// Creates a new action for client-side use.
    pub fn client_new(_type: Permission, length: u16) -> Self {
        Self {
            action_type: _type as u16,
            length,
            boundary: 0,
        }
    }

    /// Creates a new action with boundary information.
    pub fn new(_type: Permission, length: u16, boundary: u32) -> Self {
        Self {
            action_type: _type as u16,
            length,
            boundary,
        }
    }

    /// Returns the permission type of this action.
    pub fn permission(&self) -> Result<Permission, ProgramError> {
        Permission::try_from(self.action_type)
    }

    /// Returns the length of the action data.
    pub fn length(&self) -> u16 {
        self.length
    }

    /// Returns the boundary marker for this action.
    pub fn boundary(&self) -> u32 {
        self.boundary
    }
}

/// Represents different types of permissions in the system.
///
/// Each permission type corresponds to a different kind of action that can
/// be performed within the Swig wallet system.
#[derive(Default, Debug, PartialEq, Copy, Clone)]
#[repr(u16)]
pub enum Permission {
    /// No permission granted
    #[default]
    None,
    /// Permission to perform SOL token operations with limits
    SolLimit = 1,
    /// Permission to perform recurring SOL token operations with limits
    SolRecurringLimit = 2,
    /// Permission to interact with programs
    Program = 3,
    /// Permission to interact with program scopes
    ProgramScope = 4,
    /// Permission to perform token operations with limits
    TokenLimit = 5,
    /// Permission to perform recurring token operations with limits
    TokenRecurringLimit = 6,
    /// Permission to perform all operations
    All = 7,
    /// Permission to manage authority settings
    ManageAuthority = 8,
    /// Permission to manage sub-accounts
    SubAccount = 9,
    /// Permission to perform stake operations with limits
    StakeLimit = 10,
    /// Permission to perform recurring stake operations with limits
    StakeRecurringLimit = 11,
    /// Permission to perform all stake operations
    StakeAll = 12,
<<<<<<< HEAD
    /// Permission to perform SOL token operations with limits to specific
    /// destinations
    SolDestinationLimit = 13,
    /// Permission to perform recurring SOL token operations with limits to
    /// specific destinations
    SolRecurringDestinationLimit = 14,
    /// Permission to perform token operations with limits to specific
    /// destinations
    TokenDestinationLimit = 15,
    /// Permission to perform recurring token operations with limits to specific
    /// destinations
    TokenRecurringDestinationLimit = 16,
=======
    /// Permission to interact with any program (unrestricted CPI)
    ProgramAll = 13,
    /// Permission to interact with curated programs only
    ProgramCurated = 14,
>>>>>>> e3e8cfa7
}

impl TryFrom<u16> for Permission {
    type Error = ProgramError;

    #[inline(always)]
    fn try_from(value: u16) -> Result<Self, Self::Error> {
        match value {
            // SAFETY: `value` is guaranteed to be in the range of the enum variants.
<<<<<<< HEAD
            0..=16 => Ok(unsafe { core::mem::transmute::<u16, Permission>(value) }),
=======
            0..=14 => Ok(unsafe { core::mem::transmute::<u16, Permission>(value) }),
>>>>>>> e3e8cfa7
            _ => Err(SwigStateError::PermissionLoadError.into()),
        }
    }
}

impl TryFrom<&[u8]> for Permission {
    type Error = ProgramError;

    fn try_from(value: &[u8]) -> Result<Self, Self::Error> {
        let type_bytes = value
            .try_into()
            .map_err(|_| SwigStateError::PermissionLoadError)?;
        Permission::try_from(u16::from_le_bytes(type_bytes))
    }
}

/// Trait for types that can be used as action data.
///
/// This trait defines the interface for action-specific data structures,
/// including their type information and validation rules.
pub trait Actionable<'a>: Transmutable + TransmutableMut {
    /// The permission type associated with this action
    const TYPE: Permission;
    /// Whether multiple instances of this action are allowed
    const REPEATABLE: bool;

    /// Checks if this action matches the provided data.
    fn match_data(&self, _data: &[u8]) -> bool {
        false
    }

    /// Validates the layout of the action data.
    fn valid_layout(data: &'a [u8]) -> Result<bool, ProgramError> {
        Ok(data.len() == Self::LEN)
    }
}

/// Helper struct for loading and validating actions.
pub struct ActionLoader;

impl ActionLoader {
    /// Validates the layout of action data based on its permission type.
    pub fn validate_layout(permission: Permission, data: &[u8]) -> Result<bool, ProgramError> {
        match permission {
            Permission::SolLimit => SolLimit::valid_layout(data),
            Permission::SolRecurringLimit => SolRecurringLimit::valid_layout(data),
            Permission::SolDestinationLimit => SolDestinationLimit::valid_layout(data),
            Permission::SolRecurringDestinationLimit => {
                SolRecurringDestinationLimit::valid_layout(data)
            },
            Permission::Program => Program::valid_layout(data),
            Permission::ProgramScope => ProgramScope::valid_layout(data),
            Permission::TokenLimit => TokenLimit::valid_layout(data),
            Permission::TokenRecurringLimit => TokenRecurringLimit::valid_layout(data),
            Permission::All => All::valid_layout(data),
            Permission::ManageAuthority => ManageAuthority::valid_layout(data),
            Permission::SubAccount => SubAccount::valid_layout(data),
            Permission::StakeLimit => StakeLimit::valid_layout(data),
            Permission::StakeRecurringLimit => StakeRecurringLimit::valid_layout(data),
            Permission::StakeAll => StakeAll::valid_layout(data),
<<<<<<< HEAD
            Permission::TokenDestinationLimit => TokenDestinationLimit::valid_layout(data),
            Permission::TokenRecurringDestinationLimit => {
                TokenRecurringDestinationLimit::valid_layout(data)
            },
=======
            Permission::ProgramAll => ProgramAll::valid_layout(data),
            Permission::ProgramCurated => ProgramCurated::valid_layout(data),
>>>>>>> e3e8cfa7
            _ => Ok(false),
        }
    }

    /// Finds an action of a specific type in the provided bytes.
    pub fn find_action<'a, T: Actionable<'a>>(
        bytes: &'a [u8],
    ) -> Result<Option<&'a T>, ProgramError> {
        let mut cursor = 0;

        while cursor < bytes.len() {
            let action = unsafe { Action::load_unchecked(&bytes[cursor..cursor + Action::LEN])? };
            if action.permission() == Ok(T::TYPE) {
                return Ok(Some(unsafe {
                    T::load_unchecked(&bytes[cursor..cursor + action.length() as usize])?
                }));
            }
            cursor = action.boundary() as usize;
        }
        Ok(None)
    }
}<|MERGE_RESOLUTION|>--- conflicted
+++ resolved
@@ -142,7 +142,10 @@
     StakeRecurringLimit = 11,
     /// Permission to perform all stake operations
     StakeAll = 12,
-<<<<<<< HEAD
+    /// Permission to interact with any program (unrestricted CPI)
+    ProgramAll = 13,
+    /// Permission to interact with curated programs only
+    ProgramCurated = 14,
     /// Permission to perform SOL token operations with limits to specific
     /// destinations
     SolDestinationLimit = 13,
@@ -155,12 +158,6 @@
     /// Permission to perform recurring token operations with limits to specific
     /// destinations
     TokenRecurringDestinationLimit = 16,
-=======
-    /// Permission to interact with any program (unrestricted CPI)
-    ProgramAll = 13,
-    /// Permission to interact with curated programs only
-    ProgramCurated = 14,
->>>>>>> e3e8cfa7
 }
 
 impl TryFrom<u16> for Permission {
@@ -170,11 +167,7 @@
     fn try_from(value: u16) -> Result<Self, Self::Error> {
         match value {
             // SAFETY: `value` is guaranteed to be in the range of the enum variants.
-<<<<<<< HEAD
             0..=16 => Ok(unsafe { core::mem::transmute::<u16, Permission>(value) }),
-=======
-            0..=14 => Ok(unsafe { core::mem::transmute::<u16, Permission>(value) }),
->>>>>>> e3e8cfa7
             _ => Err(SwigStateError::PermissionLoadError.into()),
         }
     }
@@ -235,15 +228,12 @@
             Permission::StakeLimit => StakeLimit::valid_layout(data),
             Permission::StakeRecurringLimit => StakeRecurringLimit::valid_layout(data),
             Permission::StakeAll => StakeAll::valid_layout(data),
-<<<<<<< HEAD
+            Permission::ProgramAll => ProgramAll::valid_layout(data),
+            Permission::ProgramCurated => ProgramCurated::valid_layout(data),
             Permission::TokenDestinationLimit => TokenDestinationLimit::valid_layout(data),
             Permission::TokenRecurringDestinationLimit => {
                 TokenRecurringDestinationLimit::valid_layout(data)
             },
-=======
-            Permission::ProgramAll => ProgramAll::valid_layout(data),
-            Permission::ProgramCurated => ProgramCurated::valid_layout(data),
->>>>>>> e3e8cfa7
             _ => Ok(false),
         }
     }
