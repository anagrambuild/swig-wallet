//! Action module for the state crate.
//!
//! This module defines the core action system used by the Swig wallet for
//! permission management and operation control. It includes various types of
//! actions such as limits on token operations, program interactions, and
//! stake management.

pub mod all;
pub mod all_but_manage_authority;
pub mod manage_authority;
pub mod oracle_limits;
pub mod oracle_recurring_limit;
pub mod program;
pub mod program_all;
pub mod program_curated;
pub mod program_scope;
pub mod sol_destination_limit;
pub mod sol_limit;
pub mod sol_recurring_destination_limit;
pub mod sol_recurring_limit;
pub mod stake_all;
pub mod stake_limit;
pub mod stake_recurring_limit;
pub mod sub_account;
pub mod token_destination_limit;
pub mod token_limit;
pub mod token_recurring_destination_limit;
pub mod token_recurring_limit;
use crate::{IntoBytes, SwigStateError, Transmutable, TransmutableMut};
use all::All;
use all_but_manage_authority::AllButManageAuthority;
use manage_authority::ManageAuthority;
use no_padding::NoPadding;
use oracle_limits::OracleTokenLimit;
use oracle_recurring_limit::OracleRecurringLimit;
use pinocchio::program_error::ProgramError;
use program::Program;
use program_all::ProgramAll;
use program_curated::ProgramCurated;
use program_scope::ProgramScope;
use sol_destination_limit::SolDestinationLimit;
use sol_limit::SolLimit;
use sol_recurring_destination_limit::SolRecurringDestinationLimit;
use sol_recurring_limit::SolRecurringLimit;
use stake_all::StakeAll;
use stake_limit::StakeLimit;
use stake_recurring_limit::StakeRecurringLimit;
use sub_account::SubAccount;
use token_destination_limit::TokenDestinationLimit;
use token_limit::TokenLimit;
use token_recurring_destination_limit::TokenRecurringDestinationLimit;
use token_recurring_limit::TokenRecurringLimit;

/// Represents an action in the Swig wallet system.
///
/// Actions define what operations can be performed and under what conditions.
/// Each action has a type, length, and boundary information for storage.
#[repr(C, align(8))]
#[derive(Debug, NoPadding)]
pub struct Action {
    /// The type of action (maps to Permission enum)
    action_type: u16,
    /// Length of the action data in bytes
    length: u16,
    /// Boundary marker for action data
    boundary: u32,
}

impl IntoBytes for Action {
    fn into_bytes(&self) -> Result<&[u8], ProgramError> {
        let bytes =
            unsafe { core::slice::from_raw_parts(self as *const Self as *const u8, Self::LEN) };
        Ok(bytes)
    }
}

impl Transmutable for Action {
    const LEN: usize = core::mem::size_of::<Action>();
}

impl Action {
    /// Creates a new action for client-side use.
    pub fn client_new(_type: Permission, length: u16) -> Self {
        Self {
            action_type: _type as u16,
            length,
            boundary: 0,
        }
    }

    /// Creates a new action with boundary information.
    pub fn new(_type: Permission, length: u16, boundary: u32) -> Self {
        Self {
            action_type: _type as u16,
            length,
            boundary,
        }
    }

    /// Returns the permission type of this action.
    pub fn permission(&self) -> Result<Permission, ProgramError> {
        Permission::try_from(self.action_type)
    }

    /// Returns the length of the action data.
    pub fn length(&self) -> u16 {
        self.length
    }

    /// Returns the boundary marker for this action.
    pub fn boundary(&self) -> u32 {
        self.boundary
    }
}

/// Represents different types of permissions in the system.
///
/// Each permission type corresponds to a different kind of action that can
/// be performed within the Swig wallet system.
#[derive(Default, Debug, PartialEq, Copy, Clone)]
#[repr(u16)]
pub enum Permission {
    /// No permission granted
    #[default]
    None,
    /// Permission to perform SOL token operations with limits
    SolLimit = 1,
    /// Permission to perform recurring SOL token operations with limits
    SolRecurringLimit = 2,
    /// Permission to interact with programs
    Program = 3,
    /// Permission to interact with program scopes
    ProgramScope = 4,
    /// Permission to perform token operations with limits
    TokenLimit = 5,
    /// Permission to perform recurring token operations with limits
    TokenRecurringLimit = 6,
    /// Permission to perform all operations
    All = 7,
    /// Permission to manage authority settings
    ManageAuthority = 8,
    /// Permission to manage sub-accounts
    SubAccount = 9,
    /// Permission to perform stake operations with limits
    StakeLimit = 10,
    /// Permission to perform recurring stake operations with limits
    StakeRecurringLimit = 11,
    /// Permission to perform all stake operations
    StakeAll = 12,
    /// Permission to interact with any program (unrestricted CPI)
    ProgramAll = 13,
    /// Permission to interact with curated programs only
    ProgramCurated = 14,
    /// Permission to perform all operations except authority/subaccount
    /// management
    AllButManageAuthority = 15,
<<<<<<< HEAD
    /// Permission to perform token operations with oracle-based limits
    OracleTokenLimit = 16,
    /// Permission to perform token operations with recurring oracle-based limits
    OracleRecurringLimit = 17,
=======
    /// Permission to perform SOL token operations with limits to specific
    /// destinations
    SolDestinationLimit = 16,
    /// Permission to perform recurring SOL token operations with limits to
    /// specific destinations
    SolRecurringDestinationLimit = 17,
    /// Permission to perform token operations with limits to specific
    /// destinations
    TokenDestinationLimit = 18,
    /// Permission to perform recurring token operations with limits to specific
    /// destinations
    TokenRecurringDestinationLimit = 19,
>>>>>>> bdb161e2
}

impl TryFrom<u16> for Permission {
    type Error = ProgramError;

    #[inline(always)]
    fn try_from(value: u16) -> Result<Self, Self::Error> {
        match value {
            // SAFETY: `value` is guaranteed to be in the range of the enum variants.
<<<<<<< HEAD
            0..=17 => Ok(unsafe { core::mem::transmute::<u16, Permission>(value) }),
=======
            0..=19 => Ok(unsafe { core::mem::transmute::<u16, Permission>(value) }),
>>>>>>> bdb161e2
            _ => Err(SwigStateError::PermissionLoadError.into()),
        }
    }
}

impl TryFrom<&[u8]> for Permission {
    type Error = ProgramError;

    fn try_from(value: &[u8]) -> Result<Self, Self::Error> {
        let type_bytes = value
            .try_into()
            .map_err(|_| SwigStateError::PermissionLoadError)?;
        Permission::try_from(u16::from_le_bytes(type_bytes))
    }
}

/// Trait for types that can be used as action data.
///
/// This trait defines the interface for action-specific data structures,
/// including their type information and validation rules.
pub trait Actionable<'a>: Transmutable + TransmutableMut {
    /// The permission type associated with this action
    const TYPE: Permission;
    /// Whether multiple instances of this action are allowed
    const REPEATABLE: bool;

    /// Checks if this action matches the provided data.
    fn match_data(&self, _data: &[u8]) -> bool {
        false
    }

    /// Validates the layout of the action data.
    fn valid_layout(data: &'a [u8]) -> Result<bool, ProgramError> {
        Ok(data.len() == Self::LEN)
    }
}

/// Helper struct for loading and validating actions.
pub struct ActionLoader;

impl ActionLoader {
    /// Validates the layout of action data based on its permission type.
    pub fn validate_layout(permission: Permission, data: &[u8]) -> Result<bool, ProgramError> {
        match permission {
            Permission::SolLimit => SolLimit::valid_layout(data),
            Permission::SolRecurringLimit => SolRecurringLimit::valid_layout(data),
            Permission::SolDestinationLimit => SolDestinationLimit::valid_layout(data),
            Permission::SolRecurringDestinationLimit => {
                SolRecurringDestinationLimit::valid_layout(data)
            },
            Permission::Program => Program::valid_layout(data),
            Permission::ProgramScope => ProgramScope::valid_layout(data),
            Permission::TokenLimit => TokenLimit::valid_layout(data),
            Permission::TokenRecurringLimit => TokenRecurringLimit::valid_layout(data),
            Permission::All => All::valid_layout(data),
            Permission::ManageAuthority => ManageAuthority::valid_layout(data),
            Permission::SubAccount => SubAccount::valid_layout(data),
            Permission::StakeLimit => StakeLimit::valid_layout(data),
            Permission::StakeRecurringLimit => StakeRecurringLimit::valid_layout(data),
            Permission::StakeAll => StakeAll::valid_layout(data),
            Permission::ProgramAll => ProgramAll::valid_layout(data),
            Permission::ProgramCurated => ProgramCurated::valid_layout(data),
            Permission::AllButManageAuthority => AllButManageAuthority::valid_layout(data),
<<<<<<< HEAD
            Permission::OracleTokenLimit => OracleTokenLimit::valid_layout(data),
            Permission::OracleRecurringLimit => OracleRecurringLimit::valid_layout(data),
=======
            Permission::TokenDestinationLimit => TokenDestinationLimit::valid_layout(data),
            Permission::TokenRecurringDestinationLimit => {
                TokenRecurringDestinationLimit::valid_layout(data)
            },
>>>>>>> bdb161e2
            _ => Ok(false),
        }
    }

    /// Finds an action of a specific type in the provided bytes.
    pub fn find_action<'a, T: Actionable<'a>>(
        bytes: &'a [u8],
    ) -> Result<Option<&'a T>, ProgramError> {
        let mut cursor = 0;

        while cursor < bytes.len() {
            let action = unsafe { Action::load_unchecked(&bytes[cursor..cursor + Action::LEN])? };
            if action.permission() == Ok(T::TYPE) {
                return Ok(Some(unsafe {
                    T::load_unchecked(&bytes[cursor..cursor + action.length() as usize])?
                }));
            }
            cursor = action.boundary() as usize;
        }
        Ok(None)
    }
}<|MERGE_RESOLUTION|>--- conflicted
+++ resolved
@@ -154,12 +154,6 @@
     /// Permission to perform all operations except authority/subaccount
     /// management
     AllButManageAuthority = 15,
-<<<<<<< HEAD
-    /// Permission to perform token operations with oracle-based limits
-    OracleTokenLimit = 16,
-    /// Permission to perform token operations with recurring oracle-based limits
-    OracleRecurringLimit = 17,
-=======
     /// Permission to perform SOL token operations with limits to specific
     /// destinations
     SolDestinationLimit = 16,
@@ -172,7 +166,10 @@
     /// Permission to perform recurring token operations with limits to specific
     /// destinations
     TokenRecurringDestinationLimit = 19,
->>>>>>> bdb161e2
+    /// Permission to perform token operations with oracle-based limits
+    OracleTokenLimit = 20,
+    /// Permission to perform token operations with recurring oracle-based limits
+    OracleRecurringLimit = 21,
 }
 
 impl TryFrom<u16> for Permission {
@@ -182,11 +179,7 @@
     fn try_from(value: u16) -> Result<Self, Self::Error> {
         match value {
             // SAFETY: `value` is guaranteed to be in the range of the enum variants.
-<<<<<<< HEAD
-            0..=17 => Ok(unsafe { core::mem::transmute::<u16, Permission>(value) }),
-=======
-            0..=19 => Ok(unsafe { core::mem::transmute::<u16, Permission>(value) }),
->>>>>>> bdb161e2
+            0..=21 => Ok(unsafe { core::mem::transmute::<u16, Permission>(value) }),
             _ => Err(SwigStateError::PermissionLoadError.into()),
         }
     }
@@ -250,15 +243,12 @@
             Permission::ProgramAll => ProgramAll::valid_layout(data),
             Permission::ProgramCurated => ProgramCurated::valid_layout(data),
             Permission::AllButManageAuthority => AllButManageAuthority::valid_layout(data),
-<<<<<<< HEAD
-            Permission::OracleTokenLimit => OracleTokenLimit::valid_layout(data),
-            Permission::OracleRecurringLimit => OracleRecurringLimit::valid_layout(data),
-=======
             Permission::TokenDestinationLimit => TokenDestinationLimit::valid_layout(data),
             Permission::TokenRecurringDestinationLimit => {
                 TokenRecurringDestinationLimit::valid_layout(data)
             },
->>>>>>> bdb161e2
+            Permission::OracleTokenLimit => OracleTokenLimit::valid_layout(data),
+            Permission::OracleRecurringLimit => OracleRecurringLimit::valid_layout(data),
             _ => Ok(false),
         }
     }
