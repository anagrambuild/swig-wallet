--- conflicted
+++ resolved
@@ -1,19 +1,15 @@
 use borsh::{BorshDeserialize, BorshSerialize};
-<<<<<<< HEAD
 use bytemuck::{Pod, Zeroable};
-use pinocchio::{instruction::Seed, pubkey::Pubkey};
-=======
-use pinocchio::{instruction::Seed, program_error::ProgramError};
+use pinocchio::{instruction::Seed, program_error::ProgramError, pubkey::Pubkey};
 
 pub mod authority;
 
 #[derive(Debug)]
-#[repr(u8)] //starts at 100
+#[repr(u8)] // starts at 100
 pub enum SwigStateError {
     InvalidAuthority = 100,
     InvalidSessionData = 101,
 }
->>>>>>> d5b18081
 
 #[derive(BorshSerialize, BorshDeserialize)]
 pub struct CreateV1 {
