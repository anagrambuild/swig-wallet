//! state is a crate that provides state management and authentication
//! functionality for the Swig wallet system. It includes account management,
//! role-based access control, and various authentication mechanisms.

//#![no_std]
use pinocchio::program_error::ProgramError;

pub mod action;
pub mod authority;
pub mod constants;
pub mod role;
pub mod swig;
pub mod transmute;
pub mod util;
pub use transmute::{IntoBytes, Transmutable, TransmutableMut};

/// Represents the type discriminator for different account types in the system.
#[repr(u8)]
pub enum Discriminator {
    SwigConfigAccount = 1,
}

impl From<u8> for Discriminator {
    fn from(discriminator: u8) -> Self {
        match discriminator {
            1 => Discriminator::SwigConfigAccount,
            _ => panic!("Invalid discriminator"),
        }
    }
}

/// Represents the possible states of a stake account in the system.
#[derive(PartialEq, Debug, Copy, Clone)]
pub enum StakeAccountState {
    /// Account has not been initialized
    Uninitialized,
    /// Account has been initialized but not yet staked
    Initialized,
    /// Account is actively staking
    Stake,
    /// Account is being used as a rewards pool
    RewardsPool,
}

/// Classifies different types of accounts within the system and their
/// associated data.
#[derive(PartialEq, Debug, Copy, Clone)]
pub enum AccountClassification {
    /// No specific classification
    None,
    /// A main Swig account with its lamport balance
    ThisSwig {
        /// The account's lamport balance
        lamports: u64,
    },
    /// A main Swig v2 account with its lamport balance
    ThisSwigV2 {
        /// The account's lamport balance
        lamports: u64,
    },
    /// A Swig wallet address account
    SwigWalletAddress,
    /// A Swig token account with its token balance
    SwigTokenAccount {
        /// The token balance in the account
        balance: u64,
        /// Amount spent from this account during this transaction
        spent: u64,
    },
    /// A Swig stake account with its state and balance
    SwigStakeAccount {
        /// The current state of the stake account
        state: StakeAccountState,
        /// The staked balance
        balance: u64,
        /// Amount staked/unstaked during this transaction
        spent: u64,
    },
    /// A program scope account with role information
    ProgramScope {
        /// Index of the role associated with this scope
        role_index: u8,
        /// Balance in the program scope
        balance: u128,
        /// Amount spent from this program scope during this transaction
        spent: u128,
    },
    /// A Swig sub-account with its lamport balance
    SwigSubAccount {
        /// The sub-account's lamport balance
        lamports: u64,
    },
}

/// Error types related to state management operations.
pub enum SwigStateError {
    /// Account data is invalid or corrupted
    InvalidAccountData = 1000,
    /// Action data is invalid or malformed
    InvalidActionData,
    /// Authority data is invalid or malformed
    InvalidAuthorityData,
    /// Role data is invalid or malformed
    InvalidRoleData,
    /// Swig account data is invalid or malformed
    InvalidSwigData,
    /// Specified role could not be found
    RoleNotFound,
    /// Error loading permissions
    PermissionLoadError,
    /// Adding an authority requires at least one action
    InvalidAuthorityMustHaveAtLeastOneAction,
}

/// Error types related to authentication operations.
pub enum SwigAuthenticateError {
    /// Invalid authority provided
    InvalidAuthority = 3000,
    /// Invalid authority payload format
    InvalidAuthorityPayload,
    /// Invalid data payload format
    InvalidDataPayload,
    /// Missing Ed25519 authority account
    InvalidAuthorityEd25519MissingAuthorityAccount,
    /// Authority does not support session-based authentication
    AuthorityDoesNotSupportSessionBasedAuth,
    /// Generic permission denied error
    PermissionDenied,
    /// Missing required permission
    PermissionDeniedMissingPermission,
    /// Token account permission check failed
    PermissionDeniedTokenAccountPermissionFailure,
    /// Token account has an active delegate or close authority
    PermissionDeniedTokenAccountDelegatePresent,
    /// Token account is not initialized
    PermissionDeniedTokenAccountNotInitialized,
    /// No permission to manage authority
    PermissionDeniedToManageAuthority,
    /// Insufficient balance for operation
    PermissionDeniedInsufficientBalance,
    /// Cannot remove root authority
    PermissionDeniedCannotRemoveRootAuthority,
    /// Cannot update root authority
    PermissionDeniedCannotUpdateRootAuthority,
    /// Session has expired
    PermissionDeniedSessionExpired,
    /// Invalid Secp256k1 signature
    PermissionDeniedSecp256k1InvalidSignature,
    /// Secp256k1 signature age is invalid
    PermissionDeniedSecp256k1InvalidSignatureAge,
    /// Secp256k1 signature has been reused
    PermissionDeniedSecp256k1SignatureReused,
    /// Invalid Secp256k1 hash
    PermissionDeniedSecp256k1InvalidHash,
    /// Secp256r1 signature has been reused
    PermissionDeniedSecp256r1SignatureReused,
    /// Stake account is in an invalid state
    PermissionDeniedStakeAccountInvalidState,
    /// Cannot reuse session key
    InvalidSessionKeyCannotReuseSessionKey,
    /// Invalid session duration
    InvalidSessionDuration,
    /// Token account authority is not the Swig account
    PermissionDeniedTokenAccountAuthorityNotSwig,
    /// Invalid Secp256r1 instruction
    PermissionDeniedSecp256r1InvalidInstruction,
    /// Invalid Secp256r1 public key
    PermissionDeniedSecp256r1InvalidPubkey,
    /// Invalid Secp256r1 message hash
    PermissionDeniedSecp256r1InvalidMessageHash,
    /// Invalid Secp256r1 message
    PermissionDeniedSecp256r1InvalidMessage,
    /// Invalid Secp256r1 authentication kind
    PermissionDeniedSecp256r1InvalidAuthenticationKind,
    /// SOL destination limit exceeded
    PermissionDeniedSolDestinationLimitExceeded,
    /// SOL destination recurring limit exceeded
    PermissionDeniedSolDestinationRecurringLimitExceeded,
    /// Token destination limit exceeded
    PermissionDeniedTokenDestinationLimitExceeded,
    /// Token destination recurring limit exceeded
    PermissionDeniedRecurringTokenDestinationLimitExceeded,
<<<<<<< HEAD
    /// Program execution instruction is invalid
    PermissionDeniedProgramExecInvalidInstruction,
    /// Program execution program ID does not match
    PermissionDeniedProgramExecInvalidProgram,
    /// Program execution instruction data does not match prefix
    PermissionDeniedProgramExecInvalidInstructionData,
    /// Program execution missing required accounts
    PermissionDeniedProgramExecMissingAccounts,
    /// Program execution config account index mismatch
    PermissionDeniedProgramExecInvalidConfigAccount,
    /// Program execution wallet account index mismatch
    PermissionDeniedProgramExecInvalidWalletAccount,
    /// Program execution cannot be the Swig program
    PermissionDeniedProgramExecCannotBeSwig,
    /// External kill switch has been triggered
    PermissionDeniedExternalKillSwitchTriggered,
    /// Invalid kill switch account
    PermissionDeniedInvalidExternalKillSwitch,
=======
    /// Operation blocked by blacklist
    PermissionDeniedBlacklisted,
>>>>>>> c3dd29bf
}

impl From<SwigStateError> for ProgramError {
    fn from(e: SwigStateError) -> Self {
        ProgramError::Custom(e as u32)
    }
}

impl From<SwigAuthenticateError> for ProgramError {
    fn from(e: SwigAuthenticateError) -> Self {
        ProgramError::Custom(e as u32)
    }
}<|MERGE_RESOLUTION|>--- conflicted
+++ resolved
@@ -180,7 +180,6 @@
     PermissionDeniedTokenDestinationLimitExceeded,
     /// Token destination recurring limit exceeded
     PermissionDeniedRecurringTokenDestinationLimitExceeded,
-<<<<<<< HEAD
     /// Program execution instruction is invalid
     PermissionDeniedProgramExecInvalidInstruction,
     /// Program execution program ID does not match
@@ -199,10 +198,8 @@
     PermissionDeniedExternalKillSwitchTriggered,
     /// Invalid kill switch account
     PermissionDeniedInvalidExternalKillSwitch,
-=======
     /// Operation blocked by blacklist
     PermissionDeniedBlacklisted,
->>>>>>> c3dd29bf
 }
 
 impl From<SwigStateError> for ProgramError {
