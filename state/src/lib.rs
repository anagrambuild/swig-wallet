--- conflicted
+++ resolved
@@ -180,7 +180,6 @@
     PermissionDeniedTokenDestinationLimitExceeded,
     /// Token destination recurring limit exceeded
     PermissionDeniedRecurringTokenDestinationLimitExceeded,
-<<<<<<< HEAD
     /// Program execution instruction is invalid
     PermissionDeniedProgramExecInvalidInstruction,
     /// Program execution program ID does not match
@@ -195,12 +194,10 @@
     PermissionDeniedProgramExecInvalidWalletAccount,
     /// Program execution cannot be the Swig program
     PermissionDeniedProgramExecCannotBeSwig,
-=======
     /// External kill switch has been triggered
     PermissionDeniedExternalKillSwitchTriggered,
     /// Invalid kill switch account
     PermissionDeniedInvalidExternalKillSwitch,
->>>>>>> fa663fa5
 }
 
 impl From<SwigStateError> for ProgramError {
