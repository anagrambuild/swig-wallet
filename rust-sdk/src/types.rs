--- conflicted
+++ resolved
@@ -643,12 +643,8 @@
                     0x0A // StakeLimit
                 }
             },
-<<<<<<< HEAD
-            Permission::StakeAll => 0x10,
-=======
             Permission::StakeAll => 0x0C,
             Permission::AllButManageAuthority => 0x0F,
->>>>>>> 245fe1c9
         }
     }
 }
