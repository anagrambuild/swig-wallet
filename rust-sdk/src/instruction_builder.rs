use solana_program::{instruction::Instruction, pubkey::Pubkey};
use swig_interface::{
    program_id, AddAuthorityInstruction, AuthorityConfig, ClientAction, CreateInstruction,
    CreateSessionInstruction, CreateSubAccountInstruction, RemoveAuthorityInstruction,
    SignInstruction, SignV2Instruction, SubAccountSignInstruction, ToggleSubAccountInstruction,
    UpdateAuthorityData as InterfaceUpdateAuthorityData, WithdrawFromSubAccountInstruction,
};
use swig_state::{
    authority::{
        ed25519::CreateEd25519SessionAuthority, secp256k1::CreateSecp256k1SessionAuthority,
        secp256r1::CreateSecp256r1SessionAuthority, AuthorityType,
    },
    swig::{sub_account_seeds, swig_account_seeds, swig_wallet_address_seeds},
    IntoBytes,
};

use crate::{
    client_role::ClientRole,
    error::SwigError,
    types::{Permission as ClientPermission, UpdateAuthorityData},
};

/// A builder for creating and managing Swig wallet instructions.
///
/// This struct provides methods to create various instructions for managing a
/// Swig wallet, including initialization, authority management, and transaction
/// signing.
pub struct SwigInstructionBuilder {
    /// The id of the Swig account
    swig_id: [u8; 32],
    /// The public key of the Swig account
    swig_account: Pubkey,
    /// The client role implementation for this wallet
    client_role: Box<dyn ClientRole>,
    /// The public key of the fee payer
    payer: Pubkey,
    /// The role id of the wallet
    role_id: u32,
}

impl SwigInstructionBuilder {
    /// Creates a new SwigInstructionBuilder instance
    ///
    /// # Arguments
    ///
    /// * `swig_id` - The unique identifier for the Swig account
    /// * `client_role` - The client role implementation specifying the type of
    ///   signing authority
    /// * `payer` - The public key of the fee payer
    /// * `role_id` - The role identifier for this wallet
    ///
    /// # Returns
    ///
    /// Returns a new instance of `SwigInstructionBuilder`
    pub fn new(
        swig_id: [u8; 32],
        client_role: Box<dyn ClientRole>,
        payer: Pubkey,
        role_id: u32,
    ) -> Self {
        let swig_account = Self::swig_key(&swig_id);

        Self {
            swig_id,
            swig_account,
            client_role,
            payer,
            role_id,
        }
    }

    /// Creates an instruction to initialize a new Swig account
    ///
    /// # Arguments
    ///
    /// * `self` - The SwigInstructionBuilder instance
    ///
    /// # Returns
    ///
    /// Returns a `Result` containing the `Instruction` for creating a Swig
    /// account or a `SwigError`
    pub fn build_swig_account(&self) -> Result<Instruction, SwigError> {
        let program_id = program_id();
        let (swig_account, swig_bump_seed) =
            Pubkey::find_program_address(&swig_account_seeds(&self.swig_id), &program_id);

        let (swig_wallet_address, wallet_address_bump) = Pubkey::find_program_address(
            &swig_state::swig::swig_wallet_address_seeds(swig_account.as_ref()),
            &program_id,
        );

        let authority_type = self.client_role.authority_type();
        let auth_bytes = self.client_role.authority_bytes()?;

        let actions = vec![ClientAction::All(swig_state::action::all::All {})];

        let instruction = CreateInstruction::new(
            swig_account,
            swig_bump_seed,
            self.payer,
            swig_wallet_address,
            wallet_address_bump,
            AuthorityConfig {
                authority_type,
                authority: &auth_bytes,
            },
            actions,
            self.swig_id,
        )?;
        Ok(instruction)
    }

    /// Creates signed instructions for the provided instructions
    ///
    /// # Arguments
    ///
    /// * `instructions` - Vector of instructions to sign
    /// * `current_slot` - Optional current slot number (required for Secp256k1)
    ///
    /// # Returns
    ///
    /// Returns a `Result` containing a vector of signed instructions or a
    /// `SwigError`
    pub fn sign_instruction(
        &mut self,
        instructions: Vec<Instruction>,
        current_slot: Option<u64>,
    ) -> Result<Vec<Instruction>, SwigError> {
        self.client_role.sign_instruction(
            self.swig_account,
            self.payer,
            self.role_id,
            instructions,
            current_slot,
        )
    }

    /// Creates a SignV2 instruction for signing transactions
    ///
    /// SignV2 instructions use the swig_wallet_address PDA as the transaction
    /// authority, which is different from the regular sign instruction that
    /// uses the swig account directly.
    ///
    /// # Arguments
    ///
    /// * `instructions` - Vector of instructions to be signed
    /// * `current_slot` - Optional current slot number (required for
    ///   Secp256k1/Secp256r1)
    ///
    /// # Returns
    ///
    /// Returns a `Result` containing the SignV2 instruction or a `SwigError`
    pub fn sign_v2_instruction(
        &mut self,
        instructions: Vec<Instruction>,
        current_slot: Option<u64>,
    ) -> Result<Vec<Instruction>, SwigError> {
        // Derive the swig_wallet_address from the swig account
        use swig_state::swig::swig_wallet_address_seeds;
        let (swig_wallet_address, _) = Pubkey::find_program_address(
            &swig_wallet_address_seeds(self.swig_account.as_ref()),
            &program_id(),
        );

        self.client_role.sign_v2_instruction(
            self.swig_account,
            swig_wallet_address,
            self.payer,
            self.role_id,
            instructions,
            current_slot,
        )
    }

    /// Creates an instruction to add a new authority to the wallet
    ///
    /// # Arguments
    ///
    /// * `new_authority_type` - The type of authority to add
    /// * `new_authority` - The authority credentials as bytes
    /// * `permissions` - Vector of permissions to grant to the new authority
    /// * `current_slot` - Optional current slot number (required for Secp256k1)
    ///
    /// # Returns
    ///
    /// Returns a `Result` containing the add authority instruction or a
    /// `SwigError`
    pub fn add_authority_instruction(
        &mut self,
        new_authority_type: AuthorityType,
        new_authority: &[u8],
        permissions: Vec<ClientPermission>,
        current_slot: Option<u64>,
    ) -> Result<Vec<Instruction>, SwigError> {
        let actions = ClientPermission::to_client_actions(permissions);

        self.client_role.add_authority_instruction(
            self.swig_account,
            self.payer,
            self.role_id,
            new_authority_type,
            new_authority,
            actions,
            current_slot,
        )
    }

    /// Creates an instruction to remove an authority from the wallet
    ///
    /// # Arguments
    ///
    /// * `authority_to_remove_id` - The ID of the authority to remove
    /// * `current_slot` - Optional current slot number (required for Secp256k1)
    ///
    /// # Returns
    ///
    /// Returns a `Result` containing the remove authority instruction or a
    /// `SwigError`
    pub fn remove_authority(
        &mut self,
        authority_to_remove_id: u32,
        current_slot: Option<u64>,
    ) -> Result<Vec<Instruction>, SwigError> {
        self.client_role.remove_authority_instruction(
            self.swig_account,
            self.payer,
            self.role_id,
            authority_to_remove_id,
            current_slot,
        )
    }

    /// Creates instructions to replace an existing authority with a new one
    ///
    /// # Arguments
    ///
    /// * `authority_to_replace_id` - The ID of the authority to replace
    /// * `new_authority_type` - The type of the new authority
    /// * `new_authority` - The new authority's credentials as bytes
    /// * `permissions` - Vector of permissions to grant to the new authority
    /// * `current_slot` - Optional current slot number (required for Secp256k1)
    ///
    /// # Returns
    ///
    /// Returns a `Result` containing a vector of instructions or a `SwigError`
    pub fn update_authority(
        &mut self,
        authority_to_replace_id: u32,
        current_slot: Option<u64>,
        update_data: UpdateAuthorityData,
    ) -> Result<Vec<Instruction>, SwigError> {
        let update_authority_instructions = self.client_role.update_authority_instruction(
            self.swig_account,
            self.payer,
            self.role_id,
            authority_to_replace_id,
            update_data.to_interface_data(),
            current_slot,
        )?;

        Ok(update_authority_instructions)
    }

    /// Creates an instruction to create a new session
    ///
    /// # Arguments
    ///
    /// * `session_key` - The public key for the new session
    /// * `session_duration` - The duration of the session in slots
    /// * `current_slot` - Optional current slot number (required for Secp256k1)
    ///
    /// # Returns
    ///
    /// Returns a `Result` containing the create session instruction or a
    /// `SwigError`
    pub fn create_session_instruction(
        &self,
        session_key: Pubkey,
        session_duration: u64,
        current_slot: Option<u64>,
        counter: Option<u32>,
    ) -> Result<Vec<Instruction>, SwigError> {
        self.client_role.create_session_instruction(
            self.swig_account,
            self.payer,
            self.role_id,
            session_key,
            session_duration,
            current_slot,
        )
    }

    /// Returns the public key of the Swig account
    ///
    /// # Returns
    ///
    /// Returns a `Result` containing the Swig account's public key or a
    /// `SwigError`
    pub fn get_swig_account(&self) -> Result<Pubkey, SwigError> {
        Ok(self.swig_account)
    }

    /// Returns the swig id
    ///
    /// # Returns
    ///
    /// Returns the swig id as a `[u8; 32]`
    pub fn get_swig_id(&self) -> &[u8; 32] {
        &self.swig_id
    }

    /// Derives the Swig account public key from an ID
    ///
    /// # Arguments
    ///
    /// * `id` - The 32-byte identifier used to derive the Swig account
    ///
    /// # Returns
    ///
    /// Returns the derived Swig account public key
    pub fn swig_key(id: &[u8; 32]) -> Pubkey {
        Pubkey::find_program_address(&swig_account_seeds(id), &program_id()).0
    }

    /// Derives the Swig wallet address public key from an ID
    ///
    /// # Arguments
    ///
    /// * `id` - The 32-byte identifier used to derive the Swig wallet address
    ///
    /// # Returns
    ///
    /// Returns the derived Swig wallet address public key
    pub fn swig_wallet_address(&self) -> Pubkey {
        Pubkey::find_program_address(
            &swig_wallet_address_seeds(self.swig_account.as_ref()),
            &program_id(),
        )
        .0
    }

    /// Returns the current role ID of the Swig account
    ///
    /// # Returns
    ///
    /// Returns the role ID as a u32
    pub fn get_role_id(&self) -> u32 {
        self.role_id
    }

    /// Switches the authority and role ID of the Swig instruction builder
    ///
    /// # Arguments
    ///
    /// * `role_id` - The new role ID to switch to
    /// * `client_role` - The new client role implementation
    ///
    /// # Returns
    ///
    /// Returns a `Result` containing unit type or a `SwigError`
    pub fn switch_authority(
        &mut self,
        role_id: u32,
        client_role: Box<dyn ClientRole>,
    ) -> Result<(), SwigError> {
        self.role_id = role_id;
        self.client_role = client_role;
        Ok(())
    }

    /// Updates the fee payer for the Swig instruction builder
    ///
    /// # Arguments
    ///
    /// * `payer` - The new fee payer's public key
    ///
    /// # Returns
    ///
    /// Returns a `Result` containing unit type or a `SwigError`
    pub fn switch_payer(&mut self, payer: Pubkey) -> Result<(), SwigError> {
        self.payer = payer;
        Ok(())
    }

    /// Creates a Subaccount for the Swig account
    ///
    /// # Arguments
    ///
    /// * `subaccount_id` - The ID of the subaccount to create
    ///
    /// # Returns
    ///
    /// Returns a `Result` containing the subaccount's public key or a
    /// `SwigError`
    pub fn create_sub_account(
        &self,
        current_slot: Option<u64>,
    ) -> Result<Vec<Instruction>, SwigError> {
        let role_id_bytes = self.role_id.to_le_bytes();
        let swig_id_bytes = self.swig_id;
        let (sub_account, sub_account_bump) = Pubkey::find_program_address(
            &sub_account_seeds(&swig_id_bytes, &role_id_bytes),
            &swig_interface::program_id(),
        );

        self.client_role.create_sub_account_instruction(
            self.swig_account,
            self.payer,
            self.role_id,
            sub_account,
            sub_account_bump,
            current_slot,
        )
    }

    /// Signs instructions with a sub-account
    ///
    /// # Arguments
    ///
    /// * `instructions` - Vector of instructions to sign with the sub-account
    /// * `current_slot` - Optional current slot number (required for Secp256k1)
    ///
    /// # Returns
    ///
    /// Returns a `Result` containing the signed instruction or a `SwigError`
    pub fn sign_instruction_with_sub_account(
        &self,
        instructions: Vec<Instruction>,
        current_slot: Option<u64>,
    ) -> Result<Vec<Instruction>, SwigError> {
        let role_id_bytes = self.role_id.to_le_bytes();
        let swig_id_bytes = self.swig_id;
        let (sub_account, _) = Pubkey::find_program_address(
            &sub_account_seeds(&swig_id_bytes, &role_id_bytes),
            &swig_interface::program_id(),
        );

        self.client_role.sub_account_sign_instruction(
            self.swig_account,
            sub_account,
            self.payer,
            self.role_id,
            instructions,
            current_slot,
        )
    }

    /// Withdraws native SOL from a sub-account
    ///
    /// # Arguments
    ///
    /// * `sub_account` - The public key of the sub-account
    /// * `amount` - The amount of SOL to withdraw in lamports
    /// * `current_slot` - Optional current slot number (required for Secp256k1)
    ///
    /// # Returns
    ///
    /// Returns a `Result` containing the withdraw instruction or a `SwigError`
    pub fn withdraw_from_sub_account(
        &self,
        sub_account: Pubkey,
        amount: u64,
        current_slot: Option<u64>,
    ) -> Result<Vec<Instruction>, SwigError> {
        self.client_role.withdraw_from_sub_account_instruction(
            self.swig_account,
            self.payer,
            sub_account,
            self.role_id,
            amount,
            current_slot,
        )
    }

    /// Withdraws tokens from a sub-account
    ///
    /// # Arguments
    ///
    /// * `sub_account` - The public key of the sub-account
    /// * `sub_account_token` - The public key of the sub-account's token
    ///   account
    /// * `swig_token` - The public key of the Swig wallet's token account
    /// * `token_program` - The token program ID
    /// * `amount` - The amount of tokens to withdraw
    /// * `current_slot` - Optional current slot number (required for Secp256k1)
    ///
    /// # Returns
    ///
    /// Returns a `Result` containing the withdraw token instruction or a
    /// `SwigError`
    pub fn withdraw_token_from_sub_account(
        &self,
        sub_account: Pubkey,
        sub_account_token: Pubkey,
        swig_token: Pubkey,
        token_program: Pubkey,
        amount: u64,
        current_slot: Option<u64>,
    ) -> Result<Vec<Instruction>, SwigError> {
        self.client_role
            .withdraw_token_from_sub_account_instruction(
                self.swig_account,
                self.payer,
                sub_account,
                sub_account_token,
                swig_token,
                token_program,
                self.role_id,
                amount,
                current_slot,
            )
    }

    /// Toggles a sub-account's enabled state
    ///
    /// # Arguments
    ///
    /// * `sub_account` - The public key of the sub-account
    /// * `enabled` - Whether to enable or disable the sub-account
    /// * `current_slot` - Optional current slot number (required for Secp256k1)
    ///
    /// # Returns
    ///
    /// Returns a `Result` containing the toggle instruction or a `SwigError`
    pub fn toggle_sub_account(
        &self,
        sub_account: Pubkey,
<<<<<<< HEAD
        sub_account_role_id: u32,
=======
        auth_role_id: u32,
>>>>>>> 143369f6
        enabled: bool,
        current_slot: Option<u64>,
    ) -> Result<Vec<Instruction>, SwigError> {
        self.client_role.toggle_sub_account_instruction(
            self.swig_account,
            self.payer,
            sub_account,
<<<<<<< HEAD
            sub_account_role_id,
=======
            self.role_id,
            auth_role_id,
>>>>>>> 143369f6
            enabled,
            current_slot,
        )
    }

    /// Returns the current authority's public key as bytes
    ///
    /// # Returns
    ///
    /// Returns a `Result` containing the authority's public key as bytes or a
    /// `SwigError`
    pub fn get_current_authority(&self) -> Result<Vec<u8>, SwigError> {
        self.client_role.authority_bytes()
    }

    /// Returns the odometer for the current authority if it is a Secp based
    /// authority
    ///
    /// # Returns
    ///
    /// Returns a `Result` containing the odometer or a `SwigError`
    pub fn get_odometer(&self) -> Result<u32, SwigError> {
        self.client_role.odometer()
    }

    /// Increments the odometer for the current authority if it is Secp based
    /// authority
    pub fn increment_odometer(&mut self) -> Result<(), SwigError> {
        self.client_role.increment_odometer()
    }
}<|MERGE_RESOLUTION|>--- conflicted
+++ resolved
@@ -525,11 +525,8 @@
     pub fn toggle_sub_account(
         &self,
         sub_account: Pubkey,
-<<<<<<< HEAD
         sub_account_role_id: u32,
-=======
         auth_role_id: u32,
->>>>>>> 143369f6
         enabled: bool,
         current_slot: Option<u64>,
     ) -> Result<Vec<Instruction>, SwigError> {
@@ -537,12 +534,8 @@
             self.swig_account,
             self.payer,
             sub_account,
-<<<<<<< HEAD
             sub_account_role_id,
-=======
-            self.role_id,
             auth_role_id,
->>>>>>> 143369f6
             enabled,
             current_slot,
         )
