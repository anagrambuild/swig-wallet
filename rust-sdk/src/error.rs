use thiserror::Error;
/// Errors that can occur when using the Swig wallet SDK
#[derive(Error, Debug)]
pub enum SwigError {
    /// Indicates that an invalid authority type was provided
    #[error("Invalid authority type provided")]
    InvalidAuthorityType,

    /// Error occurred during base58 decoding
    #[error("Base58 decode error: {0}")]
    Base58DecodeError(#[from] bs58::decode::Error),

    /// Solana program error
    #[error("Program error: {0}")]
    ProgramError(#[from] solana_program::program_error::ProgramError),

    /// General interface error with description
    #[error("Interface error: {0}")]
    InterfaceError(String),

    /// RPC client error
    #[error("RPC client error: {0}")]
    ClientError(#[from] solana_client::client_error::ClientError),

    /// Invalid swig data
    #[error("Invalid swig data")]
    InvalidSwigData,

    /// Authority not found
    #[error("Authority not found")]
    AuthorityNotFound,

    /// Invalid swig account discriminator
    #[error("Invalid swig account discriminator")]
    InvalidSwigAccountDiscriminator,

    /// Error occurred during message compilation
    #[error("Message compilation error: {0}")]
    MessageCompilationError(String),

    /// Invalid secp256k1 signature
    #[error("Invalid secp256k1 signature")]
    InvalidSecp256k1,

    /// Transaction error
    #[error("Transaction error: {0}")]
    TransactionError(String),

    /// Current slot not set
    #[error("Current slot not set")]
    CurrentSlotNotSet,

    /// Swig data not found
    #[error("Swig data not found")]
    SwigDataNotFound,

    /// Transaction failed
    #[error("Transaction failed: {0}")]
    TransactionFailed(String),

    /// Transaction creation failed
    #[error("Transaction creation failed")]
    TransactionCreationFailed,

    /// Transaction compilation failed
    #[error("Transaction compilation failed")]
    TransactionCompilationFailed,

    /// Transaction failed with logs
    #[error("Transaction failed: {error}\nLogs:\n{}", logs.join("\n"))]
    TransactionFailedWithLogs { error: String, logs: Vec<String> },

    /// Invalid program scope
    #[error("Invalid program scope")]
    InvalidProgramScope,

    /// Counter not set
    #[error("Counter not set")]
    CounterNotSet,

<<<<<<< HEAD
    /// Decoder error
    #[error("Decoder error")]
    DecoderError,

    /// Decode simulation error
    #[error("Decode simulation error")]
    DecodeSimulationError,
=======
    /// Slot is required for this operation
    #[error("Slot is required for this operation")]
    SlotRequired,
>>>>>>> bdb161e2
}

impl From<anyhow::Error> for SwigError {
    fn from(error: anyhow::Error) -> Self {
        SwigError::InterfaceError(error.to_string())
    }
}

impl From<solana_sdk::message::CompileError> for SwigError {
    fn from(error: solana_sdk::message::CompileError) -> Self {
        SwigError::MessageCompilationError(error.to_string())
    }
}

impl From<solana_sdk::signature::SignerError> for SwigError {
    fn from(error: solana_sdk::signature::SignerError) -> Self {
        SwigError::TransactionError(error.to_string())
    }
}

impl From<swig_state::SwigStateError> for SwigError {
    fn from(error: swig_state::SwigStateError) -> Self {
        match error {
            swig_state::SwigStateError::InvalidSwigData => SwigError::InvalidSwigData,
            _ => SwigError::ProgramError(solana_program::program_error::ProgramError::Custom(
                error as u32,
            )),
        }
    }
}<|MERGE_RESOLUTION|>--- conflicted
+++ resolved
@@ -78,7 +78,10 @@
     #[error("Counter not set")]
     CounterNotSet,
 
-<<<<<<< HEAD
+    /// Slot is required for this operation
+    #[error("Slot is required for this operation")]
+    SlotRequired,
+
     /// Decoder error
     #[error("Decoder error")]
     DecoderError,
@@ -86,11 +89,6 @@
     /// Decode simulation error
     #[error("Decode simulation error")]
     DecodeSimulationError,
-=======
-    /// Slot is required for this operation
-    #[error("Slot is required for this operation")]
-    SlotRequired,
->>>>>>> bdb161e2
 }
 
 impl From<anyhow::Error> for SwigError {
