--- conflicted
+++ resolved
@@ -472,6 +472,8 @@
                 "Sub Account",
                 "Stake",
                 "Stake All",
+                "All But Manage Authority",
+                "Program Curated",
             ];
 
             let mut selected_types = Vec::new();
@@ -525,12 +527,9 @@
                         amount: 0,
                         recurring: None,
                     },
-<<<<<<< HEAD
                     11 => Permission::StakeAll,
-=======
-                    8 => Permission::StakeAll,
-                    9 => Permission::AllButManageAuthority,
->>>>>>> 245fe1c9
+                    12 => Permission::AllButManageAuthority,
+                    13 => Permission::ProgramCurated,
                     _ => unreachable!(),
                 };
 
