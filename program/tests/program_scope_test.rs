#![cfg(feature = "program_scope_test")]
// This file contains tests specifically for the program_scope feature.
// The feature flag ensures that only these tests run when the
// program_scope_test feature is enabled, and all other tests are excluded.

mod common;
use common::*;
use litesvm_token::spl_token::{self};
use solana_sdk::{
    instruction::{AccountMeta, Instruction, InstructionError},
    message::{v0, VersionedMessage},
    native_token::LAMPORTS_PER_SOL,
    program_pack::Pack,
    pubkey::Pubkey,
    signature::Keypair,
    signer::Signer,
    sysvar::clock::Clock,
    transaction::{TransactionError, VersionedTransaction},
};
use swig::actions::sign_v1::SignV1Args;
use swig_interface::{compact_instructions, AuthorityConfig, ClientAction};
use swig_state::{
    action::{
        program::Program,
        program_scope::{NumericType, ProgramScope, ProgramScopeType},
    },
    swig::swig_account_seeds,
    IntoBytes, Transmutable,
};

/// This test compares the baseline performance of:
/// 1. A regular token transfer (outside of swig)
/// 2. A token transfer using swig with ProgramScope
#[test_log::test]
fn test_token_transfer_with_program_scope() {
    let mut context = setup_test_context().unwrap();

    // Setup payers and recipients
    let swig_authority = Keypair::new();
    let regular_sender = Keypair::new();
    let recipient = Keypair::new();

    // Airdrop to participants
    context
        .svm
        .airdrop(&swig_authority.pubkey(), 10_000_000_000)
        .unwrap();
    context
        .svm
        .airdrop(&regular_sender.pubkey(), 10_000_000_000)
        .unwrap();
    context
        .svm
        .airdrop(&recipient.pubkey(), 10_000_000_000)
        .unwrap();

    // Setup token mint
    let mint_pubkey = setup_mint(&mut context.svm, &context.default_payer).unwrap();

    // Setup swig account
    let id = rand::random::<[u8; 32]>();
    let (swig, _) = Pubkey::find_program_address(&swig_account_seeds(&id), &program_id());
    let swig_create_result = create_swig_ed25519(&mut context, &swig_authority, id);
    assert!(swig_create_result.is_ok());

    // Setup token accounts
    let swig_ata = setup_ata(
        &mut context.svm,
        &mint_pubkey,
        &swig,
        &context.default_payer,
    )
    .unwrap();

    let program_scope = ProgramScope {
        program_id: spl_token::ID.to_bytes(),
        target_account: swig_ata.to_bytes(), // Target the swig's token account
        scope_type: ProgramScopeType::Limit as u64,
        numeric_type: NumericType::U64 as u64,
        current_amount: 0,
        limit: 1000,
        window: 0,               // Not used for Limit type
        last_reset: 0,           // Not used for Limit type
        balance_field_start: 64, // SPL Token balance starts at byte 64
        balance_field_end: 72,   // SPL Token balance ends at byte 72 (u64 is 8 bytes)
    };

    let add_authority_result = add_authority_with_ed25519_root(
        &mut context,
        &swig,
        &swig_authority,
        AuthorityConfig {
            authority_type: swig_state::authority::AuthorityType::Ed25519,
            authority: swig_authority.pubkey().as_ref(),
        },
        vec![
            ClientAction::Program(Program {
                program_id: spl_token::ID.to_bytes(),
            }),
            ClientAction::ProgramScope(program_scope),
        ],
    );

    println!("{:?}", add_authority_result);
    assert!(add_authority_result.is_ok());

    println!("Added ProgramScope action for token program");

    let regular_sender_ata = setup_ata(
        &mut context.svm,
        &mint_pubkey,
        &regular_sender.pubkey(),
        &context.default_payer,
    )
    .unwrap();

    let recipient_ata = setup_ata(
        &mut context.svm,
        &mint_pubkey,
        &recipient.pubkey(),
        &context.default_payer,
    )
    .unwrap();

    // Mint tokens to both sending accounts
    let initial_token_amount = 1000;
    mint_to(
        &mut context.svm,
        &mint_pubkey,
        &context.default_payer,
        &swig_ata,
        initial_token_amount,
    )
    .unwrap();

    mint_to(
        &mut context.svm,
        &mint_pubkey,
        &context.default_payer,
        &regular_sender_ata,
        initial_token_amount,
    )
    .unwrap();

    // Measure regular token transfer performance
    let transfer_amount = 100;
    let token_program_id = spl_token::ID;

    let regular_transfer_ix = spl_token::instruction::transfer(
        &token_program_id,
        &regular_sender_ata,
        &recipient_ata,
        &regular_sender.pubkey(),
        &[],
        transfer_amount,
    )
    .unwrap();

    let regular_transfer_message = v0::Message::try_compile(
        &regular_sender.pubkey(),
        &[regular_transfer_ix],
        &[],
        context.svm.latest_blockhash(),
    )
    .unwrap();

    let regular_tx_accounts = regular_transfer_message.account_keys.len();

    let regular_transfer_tx = VersionedTransaction::try_new(
        VersionedMessage::V0(regular_transfer_message),
        &[regular_sender],
    )
    .unwrap();

    let regular_transfer_result = context.svm.send_transaction(regular_transfer_tx).unwrap();
    let regular_transfer_cu = regular_transfer_result.compute_units_consumed;

    println!("Regular token transfer CU: {}", regular_transfer_cu);
    println!("Regular token transfer accounts: {}", regular_tx_accounts);

    // Measure swig token transfer performance
    let swig_transfer_ix = spl_token::instruction::transfer(
        &token_program_id,
        &swig_ata,
        &recipient_ata,
        &swig,
        &[],
        transfer_amount,
    )
    .unwrap();

    let sign_ix = swig_interface::SignInstruction::new_ed25519(
        swig,
        swig_authority.pubkey(),
        swig_authority.pubkey(),
        swig_transfer_ix,
        1, // authority role id
    )
    .unwrap();

    let swig_transfer_message = v0::Message::try_compile(
        &swig_authority.pubkey(),
        &[sign_ix],
        &[],
        context.svm.latest_blockhash(),
    )
    .unwrap();

    let swig_tx_accounts = swig_transfer_message.account_keys.len();

    let swig_transfer_tx = VersionedTransaction::try_new(
        VersionedMessage::V0(swig_transfer_message),
        &[swig_authority],
    )
    .unwrap();

    let swig_transfer_result = context.svm.send_transaction(swig_transfer_tx).unwrap();
    let swig_transfer_cu = swig_transfer_result.compute_units_consumed;
    println!("Swig token transfer CU: {}", swig_transfer_cu);
    println!("Swig token transfer accounts: {}", swig_tx_accounts);
    println!("Swig transfer logs: {:?}", swig_transfer_result.logs);

    // Compare results
    let cu_difference = swig_transfer_cu as i64 - regular_transfer_cu as i64;
    let account_difference = swig_tx_accounts as i64 - regular_tx_accounts as i64;

    println!("Performance comparison:");
    println!(
        "CU difference (swig - regular): {} CU ({:.2}% overhead)",
        cu_difference,
        (cu_difference as f64 / regular_transfer_cu as f64) * 100.0
    );
    println!(
        "Account difference (swig - regular): {} accounts",
        account_difference
    );
<<<<<<< HEAD
    assert!(swig_transfer_cu - regular_transfer_cu <= 5464);
=======
    assert!(swig_transfer_cu - regular_transfer_cu <= 5507);
>>>>>>> d7dca15d
}

/// Helper function to perform token transfers through the swig
fn perform_token_transfer(
    context: &mut SwigTestContext,
    swig: Pubkey,
    swig_authority: &Keypair,
    swig_ata: Pubkey,
    recipient_ata: Pubkey,
    amount: u64,
    expected_success: bool,
) -> Vec<String> {
    // Expire the blockhash to ensure we don't get AlreadyProcessed errors
    context.svm.expire_blockhash();

    // Get the current token balance before the transfer
    let before_token_account = context.svm.get_account(&swig_ata).unwrap();
    let before_balance = if before_token_account.data.len() >= 72 {
        // SPL token accounts have their balance at offset 64-72
        u64::from_le_bytes(before_token_account.data[64..72].try_into().unwrap())
    } else {
        0
    };
    println!("Before transfer, token balance: {}", before_balance);

    let token_program_id = spl_token::ID;

    let transfer_ix = spl_token::instruction::transfer(
        &token_program_id,
        &swig_ata,
        &recipient_ata,
        &swig,
        &[],
        amount,
    )
    .unwrap();

    let sign_ix = swig_interface::SignInstruction::new_ed25519(
        swig,
        swig_authority.pubkey(),
        swig_authority.pubkey(),
        transfer_ix,
        1, // authority role id
    )
    .unwrap();

    let transfer_message = v0::Message::try_compile(
        &swig_authority.pubkey(),
        &[sign_ix],
        &[],
        context.svm.latest_blockhash(),
    )
    .unwrap();

    let transfer_tx =
        VersionedTransaction::try_new(VersionedMessage::V0(transfer_message), &[swig_authority])
            .unwrap();

    let result = context.svm.send_transaction(transfer_tx);

    // Get the current token balance after the transfer
    let after_token_account = context.svm.get_account(&swig_ata).unwrap();
    let after_balance = if after_token_account.data.len() >= 72 {
        // SPL token accounts have their balance at offset 64-72
        u64::from_le_bytes(after_token_account.data[64..72].try_into().unwrap())
    } else {
        0
    };
    println!("After transfer, token balance: {}", after_balance);

    if expected_success {
        assert!(
            result.is_ok(),
            "Expected successful transfer, but got error: {:?}",
            result.err()
        );
        // Verify the token balance actually decreased by the expected amount
        assert_eq!(
            before_balance - after_balance,
            amount,
            "Token balance did not decrease by the expected amount"
        );
        println!("Successfully transferred {} tokens", amount);
        println!(
            "Token balance decreased from {} to {}",
            before_balance, after_balance
        );
        result.unwrap().logs
    } else {
        println!("result: {:?}", result);
        assert!(
            result.is_err(),
            "Expected transfer to fail, but it succeeded"
        );
        // Verify the balance didn't change
        assert_eq!(
            before_balance, after_balance,
            "Token balance should not have changed for a failed transfer"
        );
        println!("Transfer of {} tokens was correctly rejected", amount);
        Vec::new()
    }
}

/// Helper function to read the current ProgramScope state
fn read_program_scope_state(
    context: &mut SwigTestContext,
    swig: &Pubkey,
    authority: &Keypair,
    target_account: &Pubkey,
) -> Option<u128> {
    context.svm.expire_blockhash();

    // Get the swig account data
    let swig_account = context.svm.get_account(swig).unwrap();
    let swig_data = swig_account.data.clone();

    // Find the roles in the swig account
    const SWIG_LEN: usize = 240;

    if swig_data.len() < SWIG_LEN {
        println!("Swig data too short");
        return None;
    }

    let swig_with_roles = swig_state::swig::SwigWithRoles::from_bytes(&swig_data).ok()?;

    // Find the authority's role
    let role_id = swig_with_roles
        .lookup_role_id(authority.pubkey().as_ref())
        .ok()??;
    let role = swig_with_roles.get_role(role_id).ok()??;

    // Search through actions for ProgramScope targeting our account
    let target_bytes = target_account.to_bytes();
    let mut cursor = 0;

    const ACTION_LEN: usize = 8;

    while cursor < role.actions.len() {
        if cursor + ACTION_LEN > role.actions.len() {
            break;
        }

        let action = unsafe {
            swig_state::action::Action::load_unchecked(&role.actions[cursor..cursor + ACTION_LEN])
        }
        .ok()?;

        cursor += ACTION_LEN;
        let action_len = action.length() as usize;

        if cursor + action_len > role.actions.len() {
            break;
        }

        if action.permission().ok() == Some(swig_state::action::Permission::ProgramScope) {
            let action_data = &role.actions[cursor..cursor + action_len];
            const PROGRAM_SCOPE_LEN: usize = 128;

            if action_data.len() == PROGRAM_SCOPE_LEN {
                let program_scope = unsafe {
                    swig_state::action::program_scope::ProgramScope::load_unchecked(action_data)
                }
                .ok()?;

                // Check if this ProgramScope targets our account
                if program_scope.target_account == target_bytes {
                    println!("Found ProgramScope for target account");
                    println!("  Current amount: {}", program_scope.current_amount);
                    println!("  Limit: {}", program_scope.limit);
                    println!("  Last reset: {}", program_scope.last_reset);
                    println!(
                        "  Balance field indices: {}..{}",
                        program_scope.balance_field_start, program_scope.balance_field_end
                    );

                    // If balance indices are set, try to read the balance
                    if program_scope.balance_field_start > 0 && program_scope.balance_field_end > 0
                    {
                        // Get the account data
                        if let Some(account) = context.svm.get_account(target_account) {
                            if account.data.len() >= program_scope.balance_field_end as usize {
                                let balance_data = &account.data[program_scope.balance_field_start
                                    as usize
                                    ..program_scope.balance_field_end as usize];
                                if balance_data.len() == 8 {
                                    // For u64
                                    let balance =
                                        u64::from_le_bytes(balance_data.try_into().unwrap())
                                            as u128;
                                    println!(
                                        "  Current actual balance (from account data): {}",
                                        balance
                                    );
                                }
                            }
                        }
                    }

                    return Some(program_scope.current_amount);
                }
            }
        }

        cursor += action_len;
    }

    println!("Could not find ProgramScope for target account");
    None
}

/// This test verifies the functionality of RecurringLimit ProgramScope
#[test_log::test]
fn test_recurring_limit_program_scope() {
    let mut context = setup_test_context().unwrap();

    // Setup payers and recipients
    let swig_authority = Keypair::new();
    let recipient = Keypair::new();

    // Airdrop to participants
    context
        .svm
        .airdrop(&swig_authority.pubkey(), 10_000_000_000)
        .unwrap();
    context
        .svm
        .airdrop(&recipient.pubkey(), 10_000_000_000)
        .unwrap();

    // Expire the blockhash after airdrops
    context.svm.expire_blockhash();

    // Setup token mint
    let mint_pubkey = setup_mint(&mut context.svm, &context.default_payer).unwrap();

    // Expire the blockhash after mint setup
    context.svm.expire_blockhash();

    // Setup swig account
    let id = rand::random::<[u8; 32]>();
    let (swig, _) = Pubkey::find_program_address(&swig_account_seeds(&id), &program_id());
    let swig_create_result = create_swig_ed25519(&mut context, &swig_authority, id);
    println!("sig_create_result: {:?}", swig_create_result);
    assert!(swig_create_result.is_ok());

    // Expire the blockhash after swig creation
    context.svm.expire_blockhash();

    // Setup token accounts
    let swig_ata = setup_ata(
        &mut context.svm,
        &mint_pubkey,
        &swig,
        &context.default_payer,
    )
    .unwrap();

    let recipient_ata = setup_ata(
        &mut context.svm,
        &mint_pubkey,
        &recipient.pubkey(),
        &context.default_payer,
    )
    .unwrap();

    // Expire the blockhash after ATA setup
    context.svm.expire_blockhash();

    // Setup a RecurringLimit program scope
    // Set a limit of 500 tokens per 100 slots
    let window_size = 100;
    let transfer_limit = 500_u64;

    let program_scope = ProgramScope {
        program_id: spl_token::ID.to_bytes(),
        target_account: swig_ata.to_bytes(),
        scope_type: ProgramScopeType::RecurringLimit as u64,
        numeric_type: NumericType::U64 as u64,
        current_amount: 0,
        limit: transfer_limit as u128,
        window: window_size,
        last_reset: 0,
        balance_field_start: 64,
        balance_field_end: 72,
    };

    let add_authority_result = add_authority_with_ed25519_root(
        &mut context,
        &swig,
        &swig_authority,
        AuthorityConfig {
            authority_type: swig_state::authority::AuthorityType::Ed25519,
            authority: swig_authority.pubkey().as_ref(),
        },
        vec![
            ClientAction::Program(Program {
                program_id: spl_token::ID.to_bytes(),
            }),
            ClientAction::ProgramScope(program_scope),
        ],
    );

    assert!(add_authority_result.is_ok());
    println!("Added RecurringLimit ProgramScope action for token program");

    // Expire the blockhash after adding authority
    context.svm.expire_blockhash();

    // Mint tokens to the swig's token account (enough for multiple transfers)
    let initial_token_amount = 2000;
    mint_to(
        &mut context.svm,
        &mint_pubkey,
        &context.default_payer,
        &swig_ata,
        initial_token_amount,
    )
    .unwrap();

    // Expire the blockhash after minting tokens
    context.svm.expire_blockhash();

    // First test batch of transfers - should succeed up to the limit
    println!("\n=== PHASE 1: Initial transfers within limit ===");
    let mut transferred = 0;
    let transfer_batch = 100;

    // Check initial program scope state
    let initial_amount = read_program_scope_state(&mut context, &swig, &swig_authority, &swig_ata);
    println!("Initial program scope current_amount: {:?}", initial_amount);

    // Transfer in batches of 100 tokens up to limit (should succeed)
    while transferred + transfer_batch <= transfer_limit {
        perform_token_transfer(
            &mut context,
            swig,
            &swig_authority,
            swig_ata,
            recipient_ata,
            transfer_batch,
            true,
        );
        transferred += transfer_batch;
        println!("Total transferred: {}/{}", transferred, transfer_limit);

        // Check program scope state after each transfer
        let current_amount =
            read_program_scope_state(&mut context, &swig, &swig_authority, &swig_ata);
        println!(
            "After transfer, program scope current_amount: {:?}",
            current_amount
        );

        // Verify the program scope is tracking correctly
        if let Some(amount) = current_amount {
            assert_eq!(
                amount, transferred as u128,
                "Program scope current_amount should match transferred amount"
            );
        }
    }

    // Try to transfer one more batch (should fail)
    println!("\n=== PHASE 2: Transfer exceeding limit ===");
    perform_token_transfer(
        &mut context,
        swig,
        &swig_authority,
        swig_ata,
        recipient_ata,
        transfer_batch,
        false,
    );

    // Check program scope state after failed transfer
    let current_amount = read_program_scope_state(&mut context, &swig, &swig_authority, &swig_ata);
    println!(
        "After failed transfer, program scope current_amount: {:?}",
        current_amount
    );

    // Verify the program scope is still at the limit
    if let Some(amount) = current_amount {
        assert_eq!(
            amount, transferred as u128,
            "Program scope current_amount should still be at the same value after failed transfer"
        );
    }

    // Get the current slot for reference
    let current_slot = context.svm.get_sysvar::<Clock>().slot;
    println!("Current slot: {}", current_slot);

    // Advance the clock past the window to trigger a reset
    let slots_to_advance = window_size + 1;
    println!(
        "\n=== PHASE 3: Advancing {} slots to reset limit ===",
        slots_to_advance
    );
    context.svm.warp_to_slot(current_slot + slots_to_advance);
    let new_slot = context.svm.get_sysvar::<Clock>().slot;
    println!(
        "New slot: {} (advanced by {})",
        new_slot,
        new_slot - current_slot
    );

    // Check program scope state after slot advancement
    let current_amount = read_program_scope_state(&mut context, &swig, &swig_authority, &swig_ata);
    println!(
        "After slot advancement, program scope current_amount: {:?}",
        current_amount
    );

    // After advancing the clock, we should be able to transfer again
    println!("\n=== PHASE 4: Transfers after limit reset ===");
    transferred = 0;

    // Transfer in batches again (should succeed until limit)
    while transferred + transfer_batch <= transfer_limit {
        let logs = perform_token_transfer(
            &mut context,
            swig,
            &swig_authority,
            swig_ata,
            recipient_ata,
            transfer_batch,
            true,
        );
        transferred += transfer_batch;
        println!(
            "Total transferred after reset: {}/{}",
            transferred, transfer_limit
        );

        // Check program scope state after each transfer in second batch
        let current_amount =
            read_program_scope_state(&mut context, &swig, &swig_authority, &swig_ata);
        println!(
            "After transfer (post-reset), program scope current_amount: {:?}",
            current_amount
        );

        // Verify the program scope is tracking correctly after reset
        if let Some(amount) = current_amount {
            assert_eq!(
                amount, transferred as u128,
                "Program scope current_amount should match transferred amount after reset"
            );
        }

        // Print interesting logs for debugging
        for log in logs {
            if log.contains("program scope run") || log.contains("current_amount") {
                println!("Log: {}", log);
            }
        }
    }

    // Try to transfer one more batch (should fail again)
    println!("\n=== PHASE 5: Transfer exceeding limit after reset ===");
    perform_token_transfer(
        &mut context,
        swig,
        &swig_authority,
        swig_ata,
        recipient_ata,
        transfer_batch,
        false,
    );

    // Advance a few more slots but not enough for a full window
    println!("\n=== PHASE 6: Advancing by half window ===");
    context.svm.warp_to_slot(new_slot + window_size / 2);
    let current_slot = context.svm.get_sysvar::<Clock>().slot;
    println!("Current slot: {}", current_slot);

    // Should still be rejected as we haven't reached a full window
    perform_token_transfer(
        &mut context,
        swig,
        &swig_authority,
        swig_ata,
        recipient_ata,
        transfer_batch,
        false,
    );

    // Finally, advance the remaining slots to complete a window
    println!("\n=== PHASE 7: Completing the window reset ===");
    let curr_slot = context.svm.get_sysvar::<Clock>().slot;
    context.svm.warp_to_slot(curr_slot + window_size / 2 + 1);
    let final_slot = context.svm.get_sysvar::<Clock>().slot;
    println!("Current slot: {}", final_slot);

    // Now should succeed again
    perform_token_transfer(
        &mut context,
        swig,
        &swig_authority,
        swig_ata,
        recipient_ata,
        transfer_batch,
        true,
    );

    println!("RecurringLimit ProgramScope test completed successfully!");
}

#[test_log::test]
fn test_program_scope_token_limit_cpi_enforcement() {
    use swig_state::IntoBytes;
    let mut context = setup_test_context().unwrap();

    let swig_authority = Keypair::new();
    context
        .svm
        .airdrop(&swig_authority.pubkey(), 10_000_000_000)
        .unwrap();

    let id = rand::random::<[u8; 32]>();
    let swig = Pubkey::find_program_address(&swig_account_seeds(&id), &program_id()).0;

    // Setup token infrastructure
    let mint_pubkey = setup_mint(&mut context.svm, &context.default_payer).unwrap();
    let swig_ata = setup_ata(
        &mut context.svm,
        &mint_pubkey,
        &swig,
        &context.default_payer,
    )
    .unwrap();

    let funding_account = Keypair::new();
    context
        .svm
        .airdrop(&funding_account.pubkey(), 10_000_000_000)
        .unwrap();
    let funding_ata = setup_ata(
        &mut context.svm,
        &mint_pubkey,
        &funding_account.pubkey(),
        &context.default_payer,
    )
    .unwrap();

    let recipient_ata = setup_ata(
        &mut context.svm,
        &mint_pubkey,
        &swig_authority.pubkey(),
        &context.default_payer,
    )
    .unwrap();

    // Mint tokens to funding account
    mint_to(
        &mut context.svm,
        &mint_pubkey,
        &context.default_payer,
        &funding_ata,
        2000,
    )
    .unwrap();

    // Mint initial tokens to SWIG account
    mint_to(
        &mut context.svm,
        &mint_pubkey,
        &context.default_payer,
        &swig_ata,
        1000,
    )
    .unwrap();

    let swig_create_txn = create_swig_ed25519(&mut context, &swig_authority, id).unwrap();

    let second_authority = Keypair::new();
    context
        .svm
        .airdrop(&second_authority.pubkey(), 10_000_000_000)
        .unwrap();

    // Setup ProgramScope with Limit type for 500 tokens
    let program_scope = ProgramScope {
        program_id: spl_token::ID.to_bytes(),
        target_account: swig_ata.to_bytes(),
        scope_type: ProgramScopeType::Limit as u64,
        numeric_type: NumericType::U64 as u64,
        current_amount: 0,
        limit: 500,
        window: 0,               // Not used for Limit type
        last_reset: 0,           // Not used for Limit type
        balance_field_start: 64, // SPL Token balance starts at byte 64
        balance_field_end: 72,   // SPL Token balance ends at byte 72 (u64 is 8 bytes)
    };

    // Add authority with ProgramScope limit of 500 tokens
    add_authority_with_ed25519_root(
        &mut context,
        &swig,
        &swig_authority,
        AuthorityConfig {
            authority_type: swig_state::authority::AuthorityType::Ed25519,
            authority: second_authority.pubkey().as_ref(),
        },
        vec![
            ClientAction::Program(Program {
                program_id: spl_token::ID.to_bytes(),
            }),
            ClientAction::ProgramScope(program_scope),
        ],
    )
    .unwrap();

    let transfer_amount: u64 = 1000; // 1000 tokens (exceeds the 500 token limit)

    // Instruction 1: Transfer tokens TO the Swig wallet from funding account
    let fund_swig_ix = spl_token::instruction::transfer(
        &spl_token::ID,
        &funding_ata,
        &swig_ata,
        &funding_account.pubkey(),
        &[],
        transfer_amount,
    )
    .unwrap();

    // Instruction 2: Transfer tokens FROM Swig to recipient
    let withdraw_ix = spl_token::instruction::transfer(
        &spl_token::ID,
        &swig_ata,
        &recipient_ata,
        &swig,
        &[],
        transfer_amount,
    )
    .unwrap();

    let initial_accounts = vec![
        AccountMeta::new(swig, false),
        AccountMeta::new(context.default_payer.pubkey(), true),
        AccountMeta::new(second_authority.pubkey(), true),
        AccountMeta::new(funding_account.pubkey(), true),
        AccountMeta::new(funding_ata, false),
        AccountMeta::new(swig_ata, false),
        AccountMeta::new(recipient_ata, false),
        AccountMeta::new_readonly(spl_token::ID, false),
    ];

    let (final_accounts, compact_ixs) = swig_interface::compact_instructions(
        swig,
        initial_accounts,
        vec![fund_swig_ix, withdraw_ix],
    );

    let instruction_payload = compact_ixs.into_bytes();

    // Prepare the `sign_v1` instruction manually
    let sign_args = swig::actions::sign_v1::SignV1Args::new(1, instruction_payload.len() as u16); // Role ID 1 for limited_authority
    let mut sign_ix_data = Vec::new();
    sign_ix_data.extend_from_slice(sign_args.into_bytes().unwrap());
    sign_ix_data.extend_from_slice(&instruction_payload);
    sign_ix_data.push(2);

    let sign_ix = solana_sdk::instruction::Instruction {
        program_id: swig::ID.into(),
        accounts: final_accounts,
        data: sign_ix_data,
    };

    // Get initial token balances
    let initial_swig_token_account = context.svm.get_account(&swig_ata).unwrap();
    let initial_swig_token_balance =
        spl_token::state::Account::unpack(&initial_swig_token_account.data).unwrap();

    let initial_recipient_token_account = context.svm.get_account(&recipient_ata).unwrap();
    let initial_recipient_token_balance =
        spl_token::state::Account::unpack(&initial_recipient_token_account.data).unwrap();

    println!(
        "Initial Swig token balance: {} tokens",
        initial_swig_token_balance.amount
    );
    println!(
        "Initial recipient token balance: {} tokens",
        initial_recipient_token_balance.amount
    );
    println!(
        "Testing 500 token ProgramScope limit enforcement with funding+withdrawing {} tokens...",
        transfer_amount
    );

    // Build the transaction
    let test_message = v0::Message::try_compile(
        &context.default_payer.pubkey(),
        &[sign_ix],
        &[],
        context.svm.latest_blockhash(),
    )
    .unwrap();

    let test_tx = VersionedTransaction::try_new(
        VersionedMessage::V0(test_message),
        &[&context.default_payer, &second_authority, &funding_account], // All required signers
    )
    .unwrap();

    let result = context.svm.send_transaction(test_tx);

    // Always print final balances regardless of transaction outcome
    let final_swig_token_account = context.svm.get_account(&swig_ata).unwrap();
    let final_swig_token_balance =
        spl_token::state::Account::unpack(&final_swig_token_account.data).unwrap();

    let final_recipient_token_account = context.svm.get_account(&recipient_ata).unwrap();
    let final_recipient_token_balance =
        spl_token::state::Account::unpack(&final_recipient_token_account.data).unwrap();

    println!(
        "Final Swig token balance: {} tokens",
        final_swig_token_balance.amount
    );
    println!(
        "Final recipient token balance: {} tokens",
        final_recipient_token_balance.amount
    );

    // Print transaction result
    if result.is_err() {
        let error = result.as_ref().unwrap_err();
        println!("❌ Transaction failed with error: {:?}", error.err);
        println!("Logs: {:?}", error.meta.logs);
    } else {
        let transaction_result = result.as_ref().unwrap();
        println!(
            "✅ Transaction succeeded: {}",
            transaction_result.pretty_logs()
        );
    }

    // The transaction should fail due to program scope limit enforcement
    assert!(
        result.is_err(),
        "Transaction should fail due to program scope limit enforcement in CPI scenarios"
    );
}

#[test_log::test]
fn test_program_scope_balance_underflow_check() {
    let mut context = setup_test_context().unwrap();
    let swig_authority = Keypair::new();
    let external_funding_account = Keypair::new(); // External account that funds the swig wallet

    // Airdrops
    context
        .svm
        .airdrop(&swig_authority.pubkey(), 10 * LAMPORTS_PER_SOL)
        .unwrap();
    context
        .svm
        .airdrop(&external_funding_account.pubkey(), 10 * LAMPORTS_PER_SOL)
        .unwrap();

    // Setup token mint
    let mint_pubkey = setup_mint(&mut context.svm, &context.default_payer).unwrap();

    // Setup swig account
    let id = rand::random::<[u8; 32]>();
    let (swig, _) = Pubkey::find_program_address(&swig_account_seeds(&id), &program_id());
    create_swig_ed25519(&mut context, &swig_authority, id).unwrap();

    // Setup token accounts
    let swig_ata = setup_ata(
        &mut context.svm,
        &mint_pubkey,
        &swig,
        &context.default_payer,
    )
    .unwrap();
    let external_funding_ata = setup_ata(
        &mut context.svm,
        &mint_pubkey,
        &external_funding_account.pubkey(),
        &context.default_payer,
    )
    .unwrap();

    // Mint initial tokens to the external funding account
    mint_to(
        &mut context.svm,
        &mint_pubkey,
        &context.default_payer,
        &external_funding_ata,
        2000,
    )
    .unwrap();

    // Define a ProgramScope with a limit of 1000 tokens
    let program_scope = ProgramScope {
        program_id: spl_token::ID.to_bytes(),
        target_account: swig_ata.to_bytes(),
        scope_type: ProgramScopeType::Limit as u64,
        numeric_type: NumericType::U64 as u64,
        current_amount: 0,
        limit: 1000,
        window: 0,
        last_reset: 0,
        balance_field_start: 64,
        balance_field_end: 72,
    };

    // Add the authority with the ProgramScope
    add_authority_with_ed25519_root(
        &mut context,
        &swig,
        &swig_authority,
        AuthorityConfig {
            authority_type: swig_state::authority::AuthorityType::Ed25519,
            authority: swig_authority.pubkey().as_ref(),
        },
        vec![
            ClientAction::Program(swig_state::action::program::Program {
                program_id: spl_token::ID.to_bytes(),
            }),
            ClientAction::ProgramScope(program_scope),
        ],
    )
    .unwrap();

    // CPI 1: Fund the swig ATA with tokens (deposit from external account)
    let funding_amount = 500;
    let funding_ix = spl_token::instruction::transfer(
        &spl_token::ID,
        &external_funding_ata,
        &swig_ata,
        &external_funding_account.pubkey(),
        &[],
        funding_amount,
    )
    .unwrap();

    // CPI 2: Withdraw tokens from swig ATA (should be properly tracked now)
    let withdrawal_amount = 100;
    let withdrawal_ix = spl_token::instruction::transfer(
        &spl_token::ID,
        &swig_ata,
        &external_funding_ata,
        &swig, // Swig signs for this withdrawal
        &[],
        withdrawal_amount,
    )
    .unwrap();

    // Compact the instructions
    let initial_accounts = vec![
        AccountMeta::new(swig, false),
        AccountMeta::new_readonly(swig_authority.pubkey(), true),
        AccountMeta::new(external_funding_ata, false),
        AccountMeta::new(swig_ata, false),
        AccountMeta::new_readonly(external_funding_account.pubkey(), true),
        AccountMeta::new_readonly(spl_token::ID, false),
    ];
    let (final_accounts, compact_ixs) =
        compact_instructions(swig, initial_accounts, vec![funding_ix, withdrawal_ix]);
    let instruction_payload = compact_ixs.into_bytes();

    // Prepare the sign_v1 instruction
    let sign_args = SignV1Args::new(1, instruction_payload.len() as u16);
    let mut sign_ix_data = Vec::new();
    sign_ix_data.extend_from_slice(sign_args.into_bytes().unwrap());
    sign_ix_data.extend_from_slice(&instruction_payload);
    sign_ix_data.push(1); // authority index

    let sign_ix = Instruction {
        program_id: swig::ID.into(),
        accounts: final_accounts,
        data: sign_ix_data,
    };

    // Build and send the transaction
    let message = v0::Message::try_compile(
        &context.default_payer.pubkey(),
        &[sign_ix],
        &[],
        context.svm.latest_blockhash(),
    )
    .unwrap();
    let tx = VersionedTransaction::try_new(
        VersionedMessage::V0(message),
        &[
            &context.default_payer,
            &swig_authority,
            &external_funding_account,
        ],
    )
    .unwrap();
    let result = context.svm.send_transaction(tx);

    // This transaction should now succeed because balance tracking is fixed
    assert!(
        result.is_ok(),
        "Transaction should succeed with correct balance tracking: {:?}",
        result.err()
    );

    println!("✅ Transaction succeeded with proper balance tracking");
    println!("Result: {:?}", result.unwrap().pretty_logs());
}<|MERGE_RESOLUTION|>--- conflicted
+++ resolved
@@ -234,11 +234,7 @@
         "Account difference (swig - regular): {} accounts",
         account_difference
     );
-<<<<<<< HEAD
-    assert!(swig_transfer_cu - regular_transfer_cu <= 5464);
-=======
     assert!(swig_transfer_cu - regular_transfer_cu <= 5507);
->>>>>>> d7dca15d
 }
 
 /// Helper function to perform token transfers through the swig
