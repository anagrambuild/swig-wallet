#![cfg(feature = "program_scope_test")]
// This file contains tests specifically for the program_scope feature.
// The feature flag ensures that only these tests run when the
// program_scope_test feature is enabled, and all other tests are excluded.

mod common;
use common::*;
use litesvm_token::spl_token::{self};
use solana_sdk::{
    instruction::{AccountMeta, Instruction, InstructionError},
    message::{v0, VersionedMessage},
    native_token::LAMPORTS_PER_SOL,
    program_pack::Pack,
    pubkey::Pubkey,
    signature::Keypair,
    signer::Signer,
    sysvar::clock::Clock,
    transaction::{TransactionError, VersionedTransaction},
};
use swig::actions::sign_v1::SignV1Args;
use swig_interface::{compact_instructions, AuthorityConfig, ClientAction};
use swig_state::{
    action::{
        program::Program,
        program_scope::{NumericType, ProgramScope, ProgramScopeType},
    },
    swig::swig_account_seeds,
    IntoBytes, Transmutable,
};

/// This test compares the baseline performance of:
/// 1. A regular token transfer (outside of swig)
/// 2. A token transfer using swig with ProgramScope
#[test_log::test]
fn test_token_transfer_with_program_scope() {
    let mut context = setup_test_context().unwrap();

    // Setup payers and recipients
    let swig_authority = Keypair::new();
    let regular_sender = Keypair::new();
    let recipient = Keypair::new();

    // Airdrop to participants
    context
        .svm
        .airdrop(&swig_authority.pubkey(), 10_000_000_000)
        .unwrap();
    context
        .svm
        .airdrop(&regular_sender.pubkey(), 10_000_000_000)
        .unwrap();
    context
        .svm
        .airdrop(&recipient.pubkey(), 10_000_000_000)
        .unwrap();

    // Setup token mint
    let mint_pubkey = setup_mint(&mut context.svm, &context.default_payer).unwrap();

    // Setup swig account
    let id = rand::random::<[u8; 32]>();
    let (swig, _) = Pubkey::find_program_address(&swig_account_seeds(&id), &program_id());
    let swig_create_result = create_swig_ed25519(&mut context, &swig_authority, id);
    assert!(swig_create_result.is_ok());

    convert_swig_to_v1(&mut context, &swig);

    // Setup token accounts
    let swig_ata = setup_ata(
        &mut context.svm,
        &mint_pubkey,
        &swig,
        &context.default_payer,
    )
    .unwrap();

    let program_scope = ProgramScope {
        program_id: spl_token::ID.to_bytes(),
        target_account: swig_ata.to_bytes(), // Target the swig's token account
        scope_type: ProgramScopeType::Limit as u64,
        numeric_type: NumericType::U64 as u64,
        current_amount: 0,
        limit: 1000,
        window: 0,               // Not used for Limit type
        last_reset: 0,           // Not used for Limit type
        balance_field_start: 64, // SPL Token balance starts at byte 64
        balance_field_end: 72,   // SPL Token balance ends at byte 72 (u64 is 8 bytes)
    };

    let add_authority_result = add_authority_with_ed25519_root(
        &mut context,
        &swig,
        &swig_authority,
        AuthorityConfig {
            authority_type: swig_state::authority::AuthorityType::Ed25519,
            authority: swig_authority.pubkey().as_ref(),
        },
        vec![
            ClientAction::Program(Program {
                program_id: spl_token::ID.to_bytes(),
            }),
            ClientAction::ProgramScope(program_scope),
        ],
    );

    println!("{:?}", add_authority_result);
    assert!(add_authority_result.is_ok());

    println!("Added ProgramScope action for token program");

    let regular_sender_ata = setup_ata(
        &mut context.svm,
        &mint_pubkey,
        &regular_sender.pubkey(),
        &context.default_payer,
    )
    .unwrap();

    let recipient_ata = setup_ata(
        &mut context.svm,
        &mint_pubkey,
        &recipient.pubkey(),
        &context.default_payer,
    )
    .unwrap();

    // Mint tokens to both sending accounts
    let initial_token_amount = 1000;
    mint_to(
        &mut context.svm,
        &mint_pubkey,
        &context.default_payer,
        &swig_ata,
        initial_token_amount,
    )
    .unwrap();

    mint_to(
        &mut context.svm,
        &mint_pubkey,
        &context.default_payer,
        &regular_sender_ata,
        initial_token_amount,
    )
    .unwrap();

    // Measure regular token transfer performance
    let transfer_amount = 100;
    let token_program_id = spl_token::ID;

    let regular_transfer_ix = spl_token::instruction::transfer(
        &token_program_id,
        &regular_sender_ata,
        &recipient_ata,
        &regular_sender.pubkey(),
        &[],
        transfer_amount,
    )
    .unwrap();

    let regular_transfer_message = v0::Message::try_compile(
        &regular_sender.pubkey(),
        &[regular_transfer_ix],
        &[],
        context.svm.latest_blockhash(),
    )
    .unwrap();

    let regular_tx_accounts = regular_transfer_message.account_keys.len();

    let regular_transfer_tx = VersionedTransaction::try_new(
        VersionedMessage::V0(regular_transfer_message),
        &[regular_sender],
    )
    .unwrap();

    let regular_transfer_result = context.svm.send_transaction(regular_transfer_tx).unwrap();
    let regular_transfer_cu = regular_transfer_result.compute_units_consumed;

    println!("Regular token transfer CU: {}", regular_transfer_cu);
    println!("Regular token transfer accounts: {}", regular_tx_accounts);

    // Measure swig token transfer performance
    let swig_transfer_ix = spl_token::instruction::transfer(
        &token_program_id,
        &swig_ata,
        &recipient_ata,
        &swig,
        &[],
        transfer_amount,
    )
    .unwrap();

    let sign_ix = swig_interface::SignInstruction::new_ed25519(
        swig,
        swig_authority.pubkey(),
        swig_authority.pubkey(),
        swig_transfer_ix,
        1, // authority role id
    )
    .unwrap();

    let swig_transfer_message = v0::Message::try_compile(
        &swig_authority.pubkey(),
        &[sign_ix],
        &[],
        context.svm.latest_blockhash(),
    )
    .unwrap();

    let swig_tx_accounts = swig_transfer_message.account_keys.len();

    let swig_transfer_tx = VersionedTransaction::try_new(
        VersionedMessage::V0(swig_transfer_message),
        &[swig_authority],
    )
    .unwrap();

    let swig_transfer_result = context.svm.send_transaction(swig_transfer_tx).unwrap();
    let swig_transfer_cu = swig_transfer_result.compute_units_consumed;
    println!("Swig token transfer CU: {}", swig_transfer_cu);
    println!("Swig token transfer accounts: {}", swig_tx_accounts);
    println!("Swig transfer logs: {:?}", swig_transfer_result.logs);

    // Compare results
    let cu_difference = swig_transfer_cu as i64 - regular_transfer_cu as i64;
    let account_difference = swig_tx_accounts as i64 - regular_tx_accounts as i64;

    println!("Performance comparison:");
    println!(
        "CU difference (swig - regular): {} CU ({:.2}% overhead)",
        cu_difference,
        (cu_difference as f64 / regular_transfer_cu as f64) * 100.0
    );
    println!(
        "Account difference (swig - regular): {} accounts",
        account_difference
    );
<<<<<<< HEAD
    assert!(swig_transfer_cu - regular_transfer_cu <= 5575);
=======
    assert!(swig_transfer_cu - regular_transfer_cu <= 5800);
>>>>>>> 3ef62e23
}

/// Helper function to perform token transfers through the swig
fn perform_token_transfer(
    context: &mut SwigTestContext,
    swig: Pubkey,
    swig_authority: &Keypair,
    swig_ata: Pubkey,
    recipient_ata: Pubkey,
    amount: u64,
    expected_success: bool,
) -> Vec<String> {
    // Expire the blockhash to ensure we don't get AlreadyProcessed errors
    context.svm.expire_blockhash();

    // Get the current token balance before the transfer
    let before_token_account = context.svm.get_account(&swig_ata).unwrap();
    let before_balance = if before_token_account.data.len() >= 72 {
        // SPL token accounts have their balance at offset 64-72
        u64::from_le_bytes(before_token_account.data[64..72].try_into().unwrap())
    } else {
        0
    };
    println!("Before transfer, token balance: {}", before_balance);

    let token_program_id = spl_token::ID;

    let transfer_ix = spl_token::instruction::transfer(
        &token_program_id,
        &swig_ata,
        &recipient_ata,
        &swig,
        &[],
        amount,
    )
    .unwrap();

    let sign_ix = swig_interface::SignInstruction::new_ed25519(
        swig,
        swig_authority.pubkey(),
        swig_authority.pubkey(),
        transfer_ix,
        1, // authority role id
    )
    .unwrap();

    let transfer_message = v0::Message::try_compile(
        &swig_authority.pubkey(),
        &[sign_ix],
        &[],
        context.svm.latest_blockhash(),
    )
    .unwrap();

    let transfer_tx =
        VersionedTransaction::try_new(VersionedMessage::V0(transfer_message), &[swig_authority])
            .unwrap();

    let result = context.svm.send_transaction(transfer_tx);

    // Get the current token balance after the transfer
    let after_token_account = context.svm.get_account(&swig_ata).unwrap();
    let after_balance = if after_token_account.data.len() >= 72 {
        // SPL token accounts have their balance at offset 64-72
        u64::from_le_bytes(after_token_account.data[64..72].try_into().unwrap())
    } else {
        0
    };
    println!("After transfer, token balance: {}", after_balance);

    if expected_success {
        assert!(
            result.is_ok(),
            "Expected successful transfer, but got error: {:?}",
            result.err()
        );
        // Verify the token balance actually decreased by the expected amount
        assert_eq!(
            before_balance - after_balance,
            amount,
            "Token balance did not decrease by the expected amount"
        );
        println!("Successfully transferred {} tokens", amount);
        println!(
            "Token balance decreased from {} to {}",
            before_balance, after_balance
        );
        result.unwrap().logs
    } else {
        println!("result: {:?}", result);
        assert!(
            result.is_err(),
            "Expected transfer to fail, but it succeeded"
        );
        // Verify the balance didn't change
        assert_eq!(
            before_balance, after_balance,
            "Token balance should not have changed for a failed transfer"
        );
        println!("Transfer of {} tokens was correctly rejected", amount);
        Vec::new()
    }
}

/// Helper function to read the current ProgramScope state
fn read_program_scope_state(
    context: &mut SwigTestContext,
    swig: &Pubkey,
    authority: &Keypair,
    target_account: &Pubkey,
) -> Option<u128> {
    context.svm.expire_blockhash();

    // Get the swig account data
    let swig_account = context.svm.get_account(swig).unwrap();
    let swig_data = swig_account.data.clone();

    // Find the roles in the swig account
    const SWIG_LEN: usize = 240;

    if swig_data.len() < SWIG_LEN {
        println!("Swig data too short");
        return None;
    }

    let swig_with_roles = swig_state::swig::SwigWithRoles::from_bytes(&swig_data).ok()?;

    // Find the authority's role
    let role_id = swig_with_roles
        .lookup_role_id(authority.pubkey().as_ref())
        .ok()??;
    let role = swig_with_roles.get_role(role_id).ok()??;

    // Search through actions for ProgramScope targeting our account
    let target_bytes = target_account.to_bytes();
    let mut cursor = 0;

    const ACTION_LEN: usize = 8;

    while cursor < role.actions.len() {
        if cursor + ACTION_LEN > role.actions.len() {
            break;
        }

        let action = unsafe {
            swig_state::action::Action::load_unchecked(&role.actions[cursor..cursor + ACTION_LEN])
        }
        .ok()?;

        cursor += ACTION_LEN;
        let action_len = action.length() as usize;

        if cursor + action_len > role.actions.len() {
            break;
        }

        if action.permission().ok() == Some(swig_state::action::Permission::ProgramScope) {
            let action_data = &role.actions[cursor..cursor + action_len];
            const PROGRAM_SCOPE_LEN: usize = 128;

            if action_data.len() == PROGRAM_SCOPE_LEN {
                let program_scope = unsafe {
                    swig_state::action::program_scope::ProgramScope::load_unchecked(action_data)
                }
                .ok()?;

                // Check if this ProgramScope targets our account
                if program_scope.target_account == target_bytes {
                    println!("Found ProgramScope for target account");
                    println!("  Current amount: {}", program_scope.current_amount);
                    println!("  Limit: {}", program_scope.limit);
                    println!("  Last reset: {}", program_scope.last_reset);
                    println!(
                        "  Balance field indices: {}..{}",
                        program_scope.balance_field_start, program_scope.balance_field_end
                    );

                    // If balance indices are set, try to read the balance
                    if program_scope.balance_field_start > 0 && program_scope.balance_field_end > 0
                    {
                        // Get the account data
                        if let Some(account) = context.svm.get_account(target_account) {
                            if account.data.len() >= program_scope.balance_field_end as usize {
                                let balance_data = &account.data[program_scope.balance_field_start
                                    as usize
                                    ..program_scope.balance_field_end as usize];
                                if balance_data.len() == 8 {
                                    // For u64
                                    let balance =
                                        u64::from_le_bytes(balance_data.try_into().unwrap())
                                            as u128;
                                    println!(
                                        "  Current actual balance (from account data): {}",
                                        balance
                                    );
                                }
                            }
                        }
                    }

                    return Some(program_scope.current_amount);
                }
            }
        }

        cursor += action_len;
    }

    println!("Could not find ProgramScope for target account");
    None
}

/// This test verifies the functionality of RecurringLimit ProgramScope
#[test_log::test]
fn test_recurring_limit_program_scope() {
    let mut context = setup_test_context().unwrap();

    // Setup payers and recipients
    let swig_authority = Keypair::new();
    let recipient = Keypair::new();

    // Airdrop to participants
    context
        .svm
        .airdrop(&swig_authority.pubkey(), 10_000_000_000)
        .unwrap();
    context
        .svm
        .airdrop(&recipient.pubkey(), 10_000_000_000)
        .unwrap();

    // Expire the blockhash after airdrops
    context.svm.expire_blockhash();

    // Setup token mint
    let mint_pubkey = setup_mint(&mut context.svm, &context.default_payer).unwrap();

    // Expire the blockhash after mint setup
    context.svm.expire_blockhash();

    // Setup swig account
    let id = rand::random::<[u8; 32]>();
    let (swig, _) = Pubkey::find_program_address(&swig_account_seeds(&id), &program_id());
    let swig_create_result = create_swig_ed25519(&mut context, &swig_authority, id);
    println!("sig_create_result: {:?}", swig_create_result);
    assert!(swig_create_result.is_ok());

    convert_swig_to_v1(&mut context, &swig);

    // Expire the blockhash after swig creation
    context.svm.expire_blockhash();

    // Setup token accounts
    let swig_ata = setup_ata(
        &mut context.svm,
        &mint_pubkey,
        &swig,
        &context.default_payer,
    )
    .unwrap();

    let recipient_ata = setup_ata(
        &mut context.svm,
        &mint_pubkey,
        &recipient.pubkey(),
        &context.default_payer,
    )
    .unwrap();

    // Expire the blockhash after ATA setup
    context.svm.expire_blockhash();

    // Setup a RecurringLimit program scope
    // Set a limit of 500 tokens per 100 slots
    let window_size = 100;
    let transfer_limit = 500_u64;

    let program_scope = ProgramScope {
        program_id: spl_token::ID.to_bytes(),
        target_account: swig_ata.to_bytes(),
        scope_type: ProgramScopeType::RecurringLimit as u64,
        numeric_type: NumericType::U64 as u64,
        current_amount: 0,
        limit: transfer_limit as u128,
        window: window_size,
        last_reset: 0,
        balance_field_start: 64,
        balance_field_end: 72,
    };

    let add_authority_result = add_authority_with_ed25519_root(
        &mut context,
        &swig,
        &swig_authority,
        AuthorityConfig {
            authority_type: swig_state::authority::AuthorityType::Ed25519,
            authority: swig_authority.pubkey().as_ref(),
        },
        vec![
            ClientAction::Program(Program {
                program_id: spl_token::ID.to_bytes(),
            }),
            ClientAction::ProgramScope(program_scope),
        ],
    );

    assert!(add_authority_result.is_ok());
    println!("Added RecurringLimit ProgramScope action for token program");

    // Expire the blockhash after adding authority
    context.svm.expire_blockhash();

    // Mint tokens to the swig's token account (enough for multiple transfers)
    let initial_token_amount = 2000;
    mint_to(
        &mut context.svm,
        &mint_pubkey,
        &context.default_payer,
        &swig_ata,
        initial_token_amount,
    )
    .unwrap();

    // Expire the blockhash after minting tokens
    context.svm.expire_blockhash();

    // First test batch of transfers - should succeed up to the limit
    println!("\n=== PHASE 1: Initial transfers within limit ===");
    let mut transferred = 0;
    let transfer_batch = 100;

    // Check initial program scope state
    let initial_amount = read_program_scope_state(&mut context, &swig, &swig_authority, &swig_ata);
    println!("Initial program scope current_amount: {:?}", initial_amount);

    // Transfer in batches of 100 tokens up to limit (should succeed)
    while transferred + transfer_batch <= transfer_limit {
        perform_token_transfer(
            &mut context,
            swig,
            &swig_authority,
            swig_ata,
            recipient_ata,
            transfer_batch,
            true,
        );
        transferred += transfer_batch;
        println!("Total transferred: {}/{}", transferred, transfer_limit);

        // Check program scope state after each transfer
        let current_amount =
            read_program_scope_state(&mut context, &swig, &swig_authority, &swig_ata);
        println!(
            "After transfer, program scope current_amount: {:?}",
            current_amount
        );

        // Verify the program scope is tracking correctly
        if let Some(amount) = current_amount {
            assert_eq!(
                amount, transferred as u128,
                "Program scope current_amount should match transferred amount"
            );
        }
    }

    // Try to transfer one more batch (should fail)
    println!("\n=== PHASE 2: Transfer exceeding limit ===");
    perform_token_transfer(
        &mut context,
        swig,
        &swig_authority,
        swig_ata,
        recipient_ata,
        transfer_batch,
        false,
    );

    // Check program scope state after failed transfer
    let current_amount = read_program_scope_state(&mut context, &swig, &swig_authority, &swig_ata);
    println!(
        "After failed transfer, program scope current_amount: {:?}",
        current_amount
    );

    // Verify the program scope is still at the limit
    if let Some(amount) = current_amount {
        assert_eq!(
            amount, transferred as u128,
            "Program scope current_amount should still be at the same value after failed transfer"
        );
    }

    // Get the current slot for reference
    let current_slot = context.svm.get_sysvar::<Clock>().slot;
    println!("Current slot: {}", current_slot);

    // Advance the clock past the window to trigger a reset
    let slots_to_advance = window_size + 1;
    println!(
        "\n=== PHASE 3: Advancing {} slots to reset limit ===",
        slots_to_advance
    );
    context.svm.warp_to_slot(current_slot + slots_to_advance);
    let new_slot = context.svm.get_sysvar::<Clock>().slot;
    println!(
        "New slot: {} (advanced by {})",
        new_slot,
        new_slot - current_slot
    );

    // Check program scope state after slot advancement
    let current_amount = read_program_scope_state(&mut context, &swig, &swig_authority, &swig_ata);
    println!(
        "After slot advancement, program scope current_amount: {:?}",
        current_amount
    );

    // After advancing the clock, we should be able to transfer again
    println!("\n=== PHASE 4: Transfers after limit reset ===");
    transferred = 0;

    // Transfer in batches again (should succeed until limit)
    while transferred + transfer_batch <= transfer_limit {
        let logs = perform_token_transfer(
            &mut context,
            swig,
            &swig_authority,
            swig_ata,
            recipient_ata,
            transfer_batch,
            true,
        );
        transferred += transfer_batch;
        println!(
            "Total transferred after reset: {}/{}",
            transferred, transfer_limit
        );

        // Check program scope state after each transfer in second batch
        let current_amount =
            read_program_scope_state(&mut context, &swig, &swig_authority, &swig_ata);
        println!(
            "After transfer (post-reset), program scope current_amount: {:?}",
            current_amount
        );

        // Verify the program scope is tracking correctly after reset
        if let Some(amount) = current_amount {
            assert_eq!(
                amount, transferred as u128,
                "Program scope current_amount should match transferred amount after reset"
            );
        }

        // Print interesting logs for debugging
        for log in logs {
            if log.contains("program scope run") || log.contains("current_amount") {
                println!("Log: {}", log);
            }
        }
    }

    // Try to transfer one more batch (should fail again)
    println!("\n=== PHASE 5: Transfer exceeding limit after reset ===");
    perform_token_transfer(
        &mut context,
        swig,
        &swig_authority,
        swig_ata,
        recipient_ata,
        transfer_batch,
        false,
    );

    // Advance a few more slots but not enough for a full window
    println!("\n=== PHASE 6: Advancing by half window ===");
    context.svm.warp_to_slot(new_slot + window_size / 2);
    let current_slot = context.svm.get_sysvar::<Clock>().slot;
    println!("Current slot: {}", current_slot);

    // Should still be rejected as we haven't reached a full window
    perform_token_transfer(
        &mut context,
        swig,
        &swig_authority,
        swig_ata,
        recipient_ata,
        transfer_batch,
        false,
    );

    // Finally, advance the remaining slots to complete a window
    println!("\n=== PHASE 7: Completing the window reset ===");
    let curr_slot = context.svm.get_sysvar::<Clock>().slot;
    context.svm.warp_to_slot(curr_slot + window_size / 2 + 1);
    let final_slot = context.svm.get_sysvar::<Clock>().slot;
    println!("Current slot: {}", final_slot);

    // Now should succeed again
    perform_token_transfer(
        &mut context,
        swig,
        &swig_authority,
        swig_ata,
        recipient_ata,
        transfer_batch,
        true,
    );

    println!("RecurringLimit ProgramScope test completed successfully!");
}

#[test_log::test]
fn test_program_scope_token_limit_cpi_enforcement() {
    use swig_state::IntoBytes;
    let mut context = setup_test_context().unwrap();

    let swig_authority = Keypair::new();
    context
        .svm
        .airdrop(&swig_authority.pubkey(), 10_000_000_000)
        .unwrap();

    let id = rand::random::<[u8; 32]>();
    let swig = Pubkey::find_program_address(&swig_account_seeds(&id), &program_id()).0;

    // Setup token infrastructure
    let mint_pubkey = setup_mint(&mut context.svm, &context.default_payer).unwrap();
    let swig_ata = setup_ata(
        &mut context.svm,
        &mint_pubkey,
        &swig,
        &context.default_payer,
    )
    .unwrap();

    let funding_account = Keypair::new();
    context
        .svm
        .airdrop(&funding_account.pubkey(), 10_000_000_000)
        .unwrap();
    let funding_ata = setup_ata(
        &mut context.svm,
        &mint_pubkey,
        &funding_account.pubkey(),
        &context.default_payer,
    )
    .unwrap();

    let recipient_ata = setup_ata(
        &mut context.svm,
        &mint_pubkey,
        &swig_authority.pubkey(),
        &context.default_payer,
    )
    .unwrap();

    // Mint tokens to funding account
    mint_to(
        &mut context.svm,
        &mint_pubkey,
        &context.default_payer,
        &funding_ata,
        2000,
    )
    .unwrap();

    // Mint initial tokens to SWIG account
    mint_to(
        &mut context.svm,
        &mint_pubkey,
        &context.default_payer,
        &swig_ata,
        1000,
    )
    .unwrap();

    let swig_create_txn = create_swig_ed25519(&mut context, &swig_authority, id).unwrap();

    let second_authority = Keypair::new();
    context
        .svm
        .airdrop(&second_authority.pubkey(), 10_000_000_000)
        .unwrap();

    // Setup ProgramScope with Limit type for 500 tokens
    let program_scope = ProgramScope {
        program_id: spl_token::ID.to_bytes(),
        target_account: swig_ata.to_bytes(),
        scope_type: ProgramScopeType::Limit as u64,
        numeric_type: NumericType::U64 as u64,
        current_amount: 0,
        limit: 500,
        window: 0,               // Not used for Limit type
        last_reset: 0,           // Not used for Limit type
        balance_field_start: 64, // SPL Token balance starts at byte 64
        balance_field_end: 72,   // SPL Token balance ends at byte 72 (u64 is 8 bytes)
    };

    // Add authority with ProgramScope limit of 500 tokens
    add_authority_with_ed25519_root(
        &mut context,
        &swig,
        &swig_authority,
        AuthorityConfig {
            authority_type: swig_state::authority::AuthorityType::Ed25519,
            authority: second_authority.pubkey().as_ref(),
        },
        vec![
            ClientAction::Program(Program {
                program_id: spl_token::ID.to_bytes(),
            }),
            ClientAction::ProgramScope(program_scope),
        ],
    )
    .unwrap();

    let transfer_amount: u64 = 1000; // 1000 tokens (exceeds the 500 token limit)

    // Instruction 1: Transfer tokens TO the Swig wallet from funding account
    let fund_swig_ix = spl_token::instruction::transfer(
        &spl_token::ID,
        &funding_ata,
        &swig_ata,
        &funding_account.pubkey(),
        &[],
        transfer_amount,
    )
    .unwrap();

    // Instruction 2: Transfer tokens FROM Swig to recipient
    let withdraw_ix = spl_token::instruction::transfer(
        &spl_token::ID,
        &swig_ata,
        &recipient_ata,
        &swig,
        &[],
        transfer_amount,
    )
    .unwrap();

    let initial_accounts = vec![
        AccountMeta::new(swig, false),
        AccountMeta::new(context.default_payer.pubkey(), true),
        AccountMeta::new(second_authority.pubkey(), true),
        AccountMeta::new(funding_account.pubkey(), true),
        AccountMeta::new(funding_ata, false),
        AccountMeta::new(swig_ata, false),
        AccountMeta::new(recipient_ata, false),
        AccountMeta::new_readonly(spl_token::ID, false),
    ];

    let (final_accounts, compact_ixs) = swig_interface::compact_instructions(
        swig,
        initial_accounts,
        vec![fund_swig_ix, withdraw_ix],
    );

    let instruction_payload = compact_ixs.into_bytes();

    // Prepare the `sign_v1` instruction manually
    let sign_args = swig::actions::sign_v1::SignV1Args::new(1, instruction_payload.len() as u16); // Role ID 1 for limited_authority
    let mut sign_ix_data = Vec::new();
    sign_ix_data.extend_from_slice(sign_args.into_bytes().unwrap());
    sign_ix_data.extend_from_slice(&instruction_payload);
    sign_ix_data.push(2);

    let sign_ix = solana_sdk::instruction::Instruction {
        program_id: swig::ID.into(),
        accounts: final_accounts,
        data: sign_ix_data,
    };

    // Get initial token balances
    let initial_swig_token_account = context.svm.get_account(&swig_ata).unwrap();
    let initial_swig_token_balance =
        spl_token::state::Account::unpack(&initial_swig_token_account.data).unwrap();

    let initial_recipient_token_account = context.svm.get_account(&recipient_ata).unwrap();
    let initial_recipient_token_balance =
        spl_token::state::Account::unpack(&initial_recipient_token_account.data).unwrap();

    println!(
        "Initial Swig token balance: {} tokens",
        initial_swig_token_balance.amount
    );
    println!(
        "Initial recipient token balance: {} tokens",
        initial_recipient_token_balance.amount
    );
    println!(
        "Testing 500 token ProgramScope limit enforcement with funding+withdrawing {} tokens...",
        transfer_amount
    );

    // Build the transaction
    let test_message = v0::Message::try_compile(
        &context.default_payer.pubkey(),
        &[sign_ix],
        &[],
        context.svm.latest_blockhash(),
    )
    .unwrap();

    let test_tx = VersionedTransaction::try_new(
        VersionedMessage::V0(test_message),
        &[&context.default_payer, &second_authority, &funding_account], // All required signers
    )
    .unwrap();

    let result = context.svm.send_transaction(test_tx);

    // Always print final balances regardless of transaction outcome
    let final_swig_token_account = context.svm.get_account(&swig_ata).unwrap();
    let final_swig_token_balance =
        spl_token::state::Account::unpack(&final_swig_token_account.data).unwrap();

    let final_recipient_token_account = context.svm.get_account(&recipient_ata).unwrap();
    let final_recipient_token_balance =
        spl_token::state::Account::unpack(&final_recipient_token_account.data).unwrap();

    println!(
        "Final Swig token balance: {} tokens",
        final_swig_token_balance.amount
    );
    println!(
        "Final recipient token balance: {} tokens",
        final_recipient_token_balance.amount
    );

    // Print transaction result
    if result.is_err() {
        let error = result.as_ref().unwrap_err();
        println!("❌ Transaction failed with error: {:?}", error.err);
        println!("Logs: {:?}", error.meta.logs);
    } else {
        let transaction_result = result.as_ref().unwrap();
        println!(
            "✅ Transaction succeeded: {}",
            transaction_result.pretty_logs()
        );
    }

    // The transaction should fail due to program scope limit enforcement
    assert!(
        result.is_err(),
        "Transaction should fail due to program scope limit enforcement in CPI scenarios"
    );
}

#[test_log::test]
fn test_program_scope_balance_underflow_check() {
    let mut context = setup_test_context().unwrap();
    let swig_authority = Keypair::new();
    let external_funding_account = Keypair::new(); // External account that funds the swig wallet

    // Airdrops
    context
        .svm
        .airdrop(&swig_authority.pubkey(), 10 * LAMPORTS_PER_SOL)
        .unwrap();
    context
        .svm
        .airdrop(&external_funding_account.pubkey(), 10 * LAMPORTS_PER_SOL)
        .unwrap();

    // Setup token mint
    let mint_pubkey = setup_mint(&mut context.svm, &context.default_payer).unwrap();

    // Setup swig account
    let id = rand::random::<[u8; 32]>();
    let (swig, _) = Pubkey::find_program_address(&swig_account_seeds(&id), &program_id());
    create_swig_ed25519(&mut context, &swig_authority, id).unwrap();

    convert_swig_to_v1(&mut context, &swig);

    // Setup token accounts
    let swig_ata = setup_ata(
        &mut context.svm,
        &mint_pubkey,
        &swig,
        &context.default_payer,
    )
    .unwrap();
    let external_funding_ata = setup_ata(
        &mut context.svm,
        &mint_pubkey,
        &external_funding_account.pubkey(),
        &context.default_payer,
    )
    .unwrap();

    // Mint initial tokens to the external funding account
    mint_to(
        &mut context.svm,
        &mint_pubkey,
        &context.default_payer,
        &external_funding_ata,
        2000,
    )
    .unwrap();

    // Define a ProgramScope with a limit of 1000 tokens
    let program_scope = ProgramScope {
        program_id: spl_token::ID.to_bytes(),
        target_account: swig_ata.to_bytes(),
        scope_type: ProgramScopeType::Limit as u64,
        numeric_type: NumericType::U64 as u64,
        current_amount: 0,
        limit: 1000,
        window: 0,
        last_reset: 0,
        balance_field_start: 64,
        balance_field_end: 72,
    };

    // Add the authority with the ProgramScope
    add_authority_with_ed25519_root(
        &mut context,
        &swig,
        &swig_authority,
        AuthorityConfig {
            authority_type: swig_state::authority::AuthorityType::Ed25519,
            authority: swig_authority.pubkey().as_ref(),
        },
        vec![
            ClientAction::Program(swig_state::action::program::Program {
                program_id: spl_token::ID.to_bytes(),
            }),
            ClientAction::ProgramScope(program_scope),
        ],
    )
    .unwrap();

    // CPI 1: Fund the swig ATA with tokens (deposit from external account)
    let funding_amount = 500;
    let funding_ix = spl_token::instruction::transfer(
        &spl_token::ID,
        &external_funding_ata,
        &swig_ata,
        &external_funding_account.pubkey(),
        &[],
        funding_amount,
    )
    .unwrap();

    // CPI 2: Withdraw tokens from swig ATA (should be properly tracked now)
    let withdrawal_amount = 100;
    let withdrawal_ix = spl_token::instruction::transfer(
        &spl_token::ID,
        &swig_ata,
        &external_funding_ata,
        &swig, // Swig signs for this withdrawal
        &[],
        withdrawal_amount,
    )
    .unwrap();

    // Compact the instructions
    let initial_accounts = vec![
        AccountMeta::new(swig, false),
        AccountMeta::new_readonly(swig_authority.pubkey(), true),
        AccountMeta::new(external_funding_ata, false),
        AccountMeta::new(swig_ata, false),
        AccountMeta::new_readonly(external_funding_account.pubkey(), true),
        AccountMeta::new_readonly(spl_token::ID, false),
    ];
    let (final_accounts, compact_ixs) =
        compact_instructions(swig, initial_accounts, vec![funding_ix, withdrawal_ix]);
    let instruction_payload = compact_ixs.into_bytes();

    // Prepare the sign_v1 instruction
    let sign_args = SignV1Args::new(1, instruction_payload.len() as u16);
    let mut sign_ix_data = Vec::new();
    sign_ix_data.extend_from_slice(sign_args.into_bytes().unwrap());
    sign_ix_data.extend_from_slice(&instruction_payload);
    sign_ix_data.push(1); // authority index

    let sign_ix = Instruction {
        program_id: swig::ID.into(),
        accounts: final_accounts,
        data: sign_ix_data,
    };

    // Build and send the transaction
    let message = v0::Message::try_compile(
        &context.default_payer.pubkey(),
        &[sign_ix],
        &[],
        context.svm.latest_blockhash(),
    )
    .unwrap();
    let tx = VersionedTransaction::try_new(
        VersionedMessage::V0(message),
        &[
            &context.default_payer,
            &swig_authority,
            &external_funding_account,
        ],
    )
    .unwrap();
    let result = context.svm.send_transaction(tx);

    // This transaction should now succeed because balance tracking is fixed
    assert!(
        result.is_ok(),
        "Transaction should succeed with correct balance tracking: {:?}",
        result.err()
    );

    println!("✅ Transaction succeeded with proper balance tracking");
    println!("Result: {:?}", result.unwrap().pretty_logs());
}<|MERGE_RESOLUTION|>--- conflicted
+++ resolved
@@ -236,11 +236,7 @@
         "Account difference (swig - regular): {} accounts",
         account_difference
     );
-<<<<<<< HEAD
-    assert!(swig_transfer_cu - regular_transfer_cu <= 5575);
-=======
     assert!(swig_transfer_cu - regular_transfer_cu <= 5800);
->>>>>>> 3ef62e23
 }
 
 /// Helper function to perform token transfers through the swig
