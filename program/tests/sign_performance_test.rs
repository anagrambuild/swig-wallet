#![cfg(not(feature = "program_scope_test"))]

mod common;
use common::*;
use litesvm_token::spl_token::{self};
use solana_sdk::{
    message::{v0, VersionedMessage},
    pubkey::Pubkey,
    signature::Keypair,
    signer::Signer,
    transaction::VersionedTransaction,
};
use swig_interface::{AuthorityConfig, ClientAction};
use swig_state::{
    action::program_scope::{NumericType, ProgramScope, ProgramScopeType},
    swig::swig_account_seeds,
};

/// This test compares the baseline performance of:
/// 1. A regular token transfer (outside of swig)
/// 2. A token transfer using swig
/// It measures and compares compute units consumption and accounts used
#[test_log::test]
fn test_token_transfer_performance_comparison() {
    let mut context = setup_test_context().unwrap();

    // Setup payers and recipients
    let swig_authority = Keypair::new();
    let regular_sender = Keypair::new();
    let recipient = Keypair::new();

    // Airdrop to participants
    context
        .svm
        .airdrop(&swig_authority.pubkey(), 10_000_000_000)
        .unwrap();
    context
        .svm
        .airdrop(&regular_sender.pubkey(), 10_000_000_000)
        .unwrap();
    context
        .svm
        .airdrop(&recipient.pubkey(), 10_000_000_000)
        .unwrap();

    // Setup token mint
    let mint_pubkey = setup_mint(&mut context.svm, &context.default_payer).unwrap();

    // Setup swig account
    let id = rand::random::<[u8; 32]>();
    let (swig, _) = Pubkey::find_program_address(&swig_account_seeds(&id), &program_id());
    let swig_create_result = create_swig_ed25519(&mut context, &swig_authority, id);
    convert_swig_to_v1(&mut context, &swig);
    assert!(swig_create_result.is_ok());

    // Setup token accounts
    let swig_ata = setup_ata(
        &mut context.svm,
        &mint_pubkey,
        &swig,
        &context.default_payer,
    )
    .unwrap();

    let regular_sender_ata = setup_ata(
        &mut context.svm,
        &mint_pubkey,
        &regular_sender.pubkey(),
        &context.default_payer,
    )
    .unwrap();

    let recipient_ata = setup_ata(
        &mut context.svm,
        &mint_pubkey,
        &recipient.pubkey(),
        &context.default_payer,
    )
    .unwrap();

    // Mint tokens to both sending accounts
    let initial_token_amount = 1000;
    mint_to(
        &mut context.svm,
        &mint_pubkey,
        &context.default_payer,
        &swig_ata,
        initial_token_amount,
    )
    .unwrap();

    mint_to(
        &mut context.svm,
        &mint_pubkey,
        &context.default_payer,
        &regular_sender_ata,
        initial_token_amount,
    )
    .unwrap();

    // Measure regular token transfer performance
    let transfer_amount = 100;
    let token_program_id = spl_token::ID;

    let regular_transfer_ix = spl_token::instruction::transfer(
        &token_program_id,
        &regular_sender_ata,
        &recipient_ata,
        &regular_sender.pubkey(),
        &[],
        transfer_amount,
    )
    .unwrap();

    let regular_transfer_message = v0::Message::try_compile(
        &regular_sender.pubkey(),
        &[regular_transfer_ix],
        &[],
        context.svm.latest_blockhash(),
    )
    .unwrap();

    let regular_tx_accounts = regular_transfer_message.account_keys.len();

    let regular_transfer_tx = VersionedTransaction::try_new(
        VersionedMessage::V0(regular_transfer_message),
        &[regular_sender],
    )
    .unwrap();

    let regular_transfer_result = context.svm.send_transaction(regular_transfer_tx).unwrap();
    let regular_transfer_cu = regular_transfer_result.compute_units_consumed;

    println!("Regular token transfer CU: {}", regular_transfer_cu);
    println!("Regular token transfer accounts: {}", regular_tx_accounts);

    // Measure swig token transfer performance
    let swig_transfer_ix = spl_token::instruction::transfer(
        &token_program_id,
        &swig_ata,
        &recipient_ata,
        &swig,
        &[],
        transfer_amount,
    )
    .unwrap();

    let sign_ix = swig_interface::SignInstruction::new_ed25519(
        swig,
        swig_authority.pubkey(),
        swig_authority.pubkey(),
        swig_transfer_ix,
        0, // authority role id
    )
    .unwrap();

    let swig_transfer_message = v0::Message::try_compile(
        &swig_authority.pubkey(),
        &[sign_ix],
        &[],
        context.svm.latest_blockhash(),
    )
    .unwrap();

    let swig_tx_accounts = swig_transfer_message.account_keys.len();

    let swig_transfer_tx = VersionedTransaction::try_new(
        VersionedMessage::V0(swig_transfer_message),
        &[swig_authority],
    )
    .unwrap();

    let swig_transfer_result = context.svm.send_transaction(swig_transfer_tx).unwrap();
    let swig_transfer_cu = swig_transfer_result.compute_units_consumed;
    println!("Swig token transfer CU: {}", swig_transfer_cu);
    println!("Swig token transfer accounts: {}", swig_tx_accounts);

    // Compare results
    let cu_difference = swig_transfer_cu as i64 - regular_transfer_cu as i64;
    let account_difference = swig_tx_accounts as i64 - regular_tx_accounts as i64;

    println!("Performance comparison:");
    println!(
        "CU difference (swig - regular): {} CU ({:.2}% overhead)",
        cu_difference,
        (cu_difference as f64 / regular_transfer_cu as f64) * 100.0
    );
    println!(
        "Account difference (swig - regular): {} accounts",
        account_difference
    );
    // 3744 is the max difference in CU between the two transactions lets lower
    // this as far as possible but never increase it
<<<<<<< HEAD
    assert!(swig_transfer_cu - regular_transfer_cu <= 3942);
=======
    assert!(swig_transfer_cu - regular_transfer_cu <= 4025);
>>>>>>> c3dd29bf
}

#[test_log::test]
fn test_sol_transfer_performance_comparison() {
    let mut context = setup_test_context().unwrap();

    // Setup payers and recipients
    let swig_authority = Keypair::new();
    let regular_sender = Keypair::new();
    let recipient = Keypair::new();

    // Airdrop to participants
    let initial_sol_amount = 10_000_000_000;
    context
        .svm
        .airdrop(&swig_authority.pubkey(), initial_sol_amount)
        .unwrap();
    context
        .svm
        .airdrop(&regular_sender.pubkey(), initial_sol_amount)
        .unwrap();
    context.svm.airdrop(&recipient.pubkey(), 1_000_000).unwrap();

    // Setup swig account
    let id = rand::random::<[u8; 32]>();
    let (swig, _) = Pubkey::find_program_address(&swig_account_seeds(&id), &program_id());
    let swig_create_result = create_swig_ed25519(&mut context, &swig_authority, id);
    convert_swig_to_v1(&mut context, &swig);
    assert!(swig_create_result.is_ok());

    context.svm.airdrop(&swig, initial_sol_amount).unwrap();
    let transfer_amount = 1_000_000;

    let regular_transfer_ix = solana_sdk::system_instruction::transfer(
        &regular_sender.pubkey(),
        &recipient.pubkey(),
        transfer_amount,
    );

    let regular_transfer_message = v0::Message::try_compile(
        &regular_sender.pubkey(),
        &[regular_transfer_ix],
        &[],
        context.svm.latest_blockhash(),
    )
    .unwrap();

    let regular_tx_accounts = regular_transfer_message.account_keys.len();

    let regular_transfer_tx = VersionedTransaction::try_new(
        VersionedMessage::V0(regular_transfer_message),
        &[regular_sender],
    )
    .unwrap();

    let regular_transfer_result = context.svm.send_transaction(regular_transfer_tx).unwrap();
    let regular_transfer_cu = regular_transfer_result.compute_units_consumed;

    println!("Regular SOL transfer CU: {}", regular_transfer_cu);
    println!("Regular SOL transfer accounts: {}", regular_tx_accounts);

    // Measure swig SOL transfer performance
    let swig_transfer_ix =
        solana_sdk::system_instruction::transfer(&swig, &recipient.pubkey(), transfer_amount);

    let sign_ix = swig_interface::SignInstruction::new_ed25519(
        swig,
        swig_authority.pubkey(),
        swig_authority.pubkey(),
        swig_transfer_ix,
        0, // authority role id
    )
    .unwrap();

    let swig_transfer_message = v0::Message::try_compile(
        &swig_authority.pubkey(),
        &[sign_ix],
        &[],
        context.svm.latest_blockhash(),
    )
    .unwrap();

    let swig_tx_accounts = swig_transfer_message.account_keys.len();

    let swig_transfer_tx = VersionedTransaction::try_new(
        VersionedMessage::V0(swig_transfer_message),
        &[swig_authority],
    )
    .unwrap();

    let swig_transfer_result = context.svm.send_transaction(swig_transfer_tx).unwrap();
    let swig_transfer_cu = swig_transfer_result.compute_units_consumed;

    println!("Swig SOL transfer CU: {}", swig_transfer_cu);
    println!("Swig SOL transfer accounts: {}", swig_tx_accounts);

    // Compare results
    let cu_difference = swig_transfer_cu as i64 - regular_transfer_cu as i64;
    let account_difference = swig_tx_accounts as i64 - regular_tx_accounts as i64;

    println!("Performance comparison:");
    println!(
        "CU difference (swig - regular): {} CU ({:.2}% overhead)",
        cu_difference,
        (cu_difference as f64 / regular_transfer_cu as f64) * 100.0
    );
    println!(
        "Account difference (swig - regular): {} accounts",
        account_difference
    );

    // Set a reasonable limit for the CU difference to avoid regressions
    // Similar to the token transfer test assertion
<<<<<<< HEAD
    assert!(swig_transfer_cu - regular_transfer_cu <= 2278);
=======
    assert!(swig_transfer_cu - regular_transfer_cu <= 2237);
>>>>>>> c3dd29bf
}<|MERGE_RESOLUTION|>--- conflicted
+++ resolved
@@ -191,11 +191,7 @@
     );
     // 3744 is the max difference in CU between the two transactions lets lower
     // this as far as possible but never increase it
-<<<<<<< HEAD
-    assert!(swig_transfer_cu - regular_transfer_cu <= 3942);
-=======
     assert!(swig_transfer_cu - regular_transfer_cu <= 4025);
->>>>>>> c3dd29bf
 }
 
 #[test_log::test]
@@ -309,9 +305,5 @@
 
     // Set a reasonable limit for the CU difference to avoid regressions
     // Similar to the token transfer test assertion
-<<<<<<< HEAD
-    assert!(swig_transfer_cu - regular_transfer_cu <= 2278);
-=======
     assert!(swig_transfer_cu - regular_transfer_cu <= 2237);
->>>>>>> c3dd29bf
 }