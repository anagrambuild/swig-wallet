use num_enum::{FromPrimitive, IntoPrimitive};
use pinocchio::{account_info::AccountInfo, program_error::ProgramError};
use shank::{ShankContext, ShankInstruction};
use swig_state::Role;

use crate::{authority_models::authenticate, error::SwigError};

pub const SWIG_ACCOUNT_NAME: &str = "swig"; // shank replacement wit h 'static str names for accounts

#[derive(Clone, Debug, ShankContext, ShankInstruction, FromPrimitive, IntoPrimitive)]
#[rustfmt::skip]
#[repr(u8)]
pub enum SwigInstruction {
  #[account(0, writable, name="swig", desc="the swig smart wallet")]
  #[account(1, writable, signer, name="payer", desc="the payer")]
  #[account(2, writable, name="system_program", desc="the system program")]
  #[num_enum(default)]
  CreateV1 = 0,
  #[account(0, writable, signer, name="swig", desc="the swig smart wallet")]
  #[account(1, writable, signer, name="payer", desc="the payer")]
  #[account(2, name="system_program", desc="the system program")]
  AddAuthorityV1 = 1,
  #[account(0, writable, signer, name="swig", desc="the swig smart wallet")]
  #[account(1, writable, signer, name="payer", desc="the payer")]
  #[account(2, name="system_program", desc="the system program")]
  RemoveAuthorityV1 = 2,
  #[account(0, writable, signer, name="swig", desc="the swig smart wallet")]
  #[account(1, writable, signer, name="payer", desc="the payer")]
  #[account(2, name="system_program", desc="the system program")]
  ReplaceAuthorityV1 = 3,
  #[account(0, writable, name="swig", desc="the swig smart wallet")]
  #[account(1, writable, signer, name="payer", desc="the payer")]
  // additional ix data will be appended to the end of the ix the ix_payload and auth_payload have offset and length tuples to locate the data
  // Extra accounts will be sent over CPI to any of the IXs in the ix payload which resembles a txn
  SignV1 = 4,
<<<<<<< HEAD
  #[account(0, writable, name="plugin_bytecode_account", desc="the account storing plugin bytecode")]
  #[account(1, writable, name="target_program", desc="the program this plugin is for")]
  #[account(2, writable, name="program_data", desc="the program's data account")]
  #[account(3, writable, signer, name="authority", desc="the upgrade authority of the target program")]
  #[account(4, writable, name="system_program", desc="the system program")]
  CreatePluginBytecodeV1 = 5,
=======
  #[account(0, writable, name="swig", desc="the swig smart wallet")]
  #[account(1, writable, signer, name="payer", desc="the payer")]
  CreateSessionV1 = 5,
>>>>>>> d5b18081
}

pub trait Authenticatable {
    fn data_payload(&self) -> &[u8];
    fn authority_payload(&self) -> &[u8];
    fn authenticate_session(
        &self,
        account_infos: &[AccountInfo],
        role: &Role,
        current_slot: u64,
    ) -> Result<(), SwigError> {
        authenticate(
            role.authority_type,
            &role.authority_data,
            self.authority_payload(),
            self.data_payload(),
            account_infos,
            current_slot,
            true,
        )
    }

    fn authenticate(
        &self,
        account_infos: &[AccountInfo],
        role: &Role,
        current_slot: u64,
    ) -> Result<(), SwigError> {
        if role.start_slot > 0 && current_slot < role.start_slot {
            return Err(SwigError::PermissionDenied("Role is not valid at current slot").into());
        }
        if role.end_slot > 0 && current_slot >= role.end_slot {
            return Err(SwigError::PermissionDenied("Role is not valid at current slot").into());
        }

        authenticate(
            role.authority_type,
            &role.authority_data,
            self.authority_payload(),
            self.data_payload(),
            account_infos,
            current_slot,
            false,
        )
    }
}<|MERGE_RESOLUTION|>--- conflicted
+++ resolved
@@ -33,18 +33,15 @@
   // additional ix data will be appended to the end of the ix the ix_payload and auth_payload have offset and length tuples to locate the data
   // Extra accounts will be sent over CPI to any of the IXs in the ix payload which resembles a txn
   SignV1 = 4,
-<<<<<<< HEAD
+  #[account(0, writable, name="swig", desc="the swig smart wallet")]
+  #[account(1, writable, signer, name="payer", desc="the payer")]
+  CreateSessionV1 = 5,
   #[account(0, writable, name="plugin_bytecode_account", desc="the account storing plugin bytecode")]
   #[account(1, writable, name="target_program", desc="the program this plugin is for")]
   #[account(2, writable, name="program_data", desc="the program's data account")]
   #[account(3, writable, signer, name="authority", desc="the upgrade authority of the target program")]
   #[account(4, writable, name="system_program", desc="the system program")]
-  CreatePluginBytecodeV1 = 5,
-=======
-  #[account(0, writable, name="swig", desc="the swig smart wallet")]
-  #[account(1, writable, signer, name="payer", desc="the payer")]
-  CreateSessionV1 = 5,
->>>>>>> d5b18081
+  CreatePluginBytecodeV1 = 6,
 }
 
 pub trait Authenticatable {
