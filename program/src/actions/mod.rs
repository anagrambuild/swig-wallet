--- conflicted
+++ resolved
@@ -1,9 +1,6 @@
 pub mod add_authority_v1;
-<<<<<<< HEAD
 pub mod create_plugin_bytecode_v1;
-=======
 pub mod create_session_v1;
->>>>>>> d5b18081
 pub mod create_v1;
 pub mod remove_authority_v1;
 pub mod replace_authority_v1;
@@ -13,22 +10,15 @@
 use pinocchio::{account_info::AccountInfo, msg, program_error::ProgramError, ProgramResult};
 
 use self::{
-<<<<<<< HEAD
-    add_authority_v1::*, create_plugin_bytecode_v1::*, create_v1::*, remove_authority_v1::*,
-=======
-    add_authority_v1::*, create_session_v1::*, create_v1::*, remove_authority_v1::*,
->>>>>>> d5b18081
-    replace_authority_v1::*, sign_v1::*,
+    add_authority_v1::*, create_plugin_bytecode_v1::*, create_session_v1::*, create_v1::*,
+    remove_authority_v1::*, replace_authority_v1::*, sign_v1::*,
 };
 use crate::{
     instruction::{
         accounts::{
-<<<<<<< HEAD
-            AddAuthorityV1Accounts, CreatePluginBytecodeV1Accounts, CreateV1Accounts,
-=======
-            AddAuthorityV1Accounts, CreateSessionV1Accounts, CreateV1Accounts,
->>>>>>> d5b18081
-            RemoveAuthorityV1Accounts, ReplaceAuthorityV1Accounts, SignV1Accounts,
+            AddAuthorityV1Accounts, CreatePluginBytecodeV1Accounts, CreateSessionV1Accounts,
+            CreateV1Accounts, RemoveAuthorityV1Accounts, ReplaceAuthorityV1Accounts,
+            SignV1Accounts,
         },
         SwigInstruction,
     },
