--- conflicted
+++ resolved
@@ -147,17 +147,13 @@
         return Err(SwigError::InvalidAuthorityNotFoundByRoleId.into());
     }
 
-<<<<<<< HEAD
     let mut role = role_opt.unwrap();
+
+    // Store authority info before authentication (to avoid borrow checker issues)
+    let is_session_based = role.authority.session_based();
 
     // Validate external kill switch if present
     validate_external_kill_switch(&mut role, all_accounts)?;
-=======
-    let role = role_opt.unwrap();
-
-    // Store authority info before authentication (to avoid borrow checker issues)
-    let is_session_based = role.authority.session_based();
->>>>>>> 3ef62e23
 
     let clock = Clock::get()?;
     let slot = clock.slot;
