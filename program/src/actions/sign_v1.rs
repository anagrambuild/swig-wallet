--- conflicted
+++ resolved
@@ -19,11 +19,8 @@
 use swig_state::{
     action::{
         all::All,
-<<<<<<< HEAD
+        all_but_manage_authority::AllButManageAuthority,
         blacklist::Blacklist,
-=======
-        all_but_manage_authority::AllButManageAuthority,
->>>>>>> d7dca15d
         program::Program,
         program_all::ProgramAll,
         program_curated::ProgramCurated,
