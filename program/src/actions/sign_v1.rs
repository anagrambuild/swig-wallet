--- conflicted
+++ resolved
@@ -19,12 +19,9 @@
 use swig_state::{
     action::{
         all::All,
-<<<<<<< HEAD
+        all_but_manage_authority::AllButManageAuthority,
         oracle_limits::{BaseAsset, OracleTokenLimit, ORACLE_MAPPING_OWNER, SCOPE_OWNER, SOL_MINT},
         oracle_recurring_limit::OracleRecurringLimit,
-=======
-        all_but_manage_authority::AllButManageAuthority,
->>>>>>> d7dca15d
         program::Program,
         program_all::ProgramAll,
         program_curated::ProgramCurated,
