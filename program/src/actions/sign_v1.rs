--- conflicted
+++ resolved
@@ -51,13 +51,8 @@
         accounts::{Context, SignV1Accounts},
         SwigInstruction,
     },
-<<<<<<< HEAD
     util::{build_restricted_keys, calculate_token_value, get_price_data, hash_except},
-    AccountClassification,
-=======
-    util::{build_restricted_keys, hash_except},
     AccountClassification, SPL_TOKEN_2022_ID, SPL_TOKEN_ID, SYSTEM_PROGRAM_ID,
->>>>>>> bdb161e2
 };
 // use swig_instructions::InstructionIterator;
 
@@ -459,117 +454,6 @@
                     }
 
                     if total_sol_spent > 0 {
-<<<<<<< HEAD
-                        // Check oracle recurring limit
-                        {
-                            if let Some(action) =
-                                RoleMut::get_action_mut::<OracleRecurringLimit>(actions, &[])?
-                            {
-                                let scope_data = unsafe {
-                                    let scope_account =
-                                        all_accounts.get_unchecked(all_accounts.len() - 1);
-                                    // also check if owner matches
-                                    if scope_account.owner().as_ref() != &SCOPE_OWNER {
-                                        return Err(SwigError::WrongOracleProgramAccount.into());
-                                    }
-                                    scope_account.borrow_data_unchecked()
-                                };
-
-                                let mapping_registry = unsafe {
-                                    let mapping_account =
-                                        all_accounts.get_unchecked(all_accounts.len() - 2);
-                                    if mapping_account.owner().as_ref() != &ORACLE_MAPPING_OWNER {
-                                        return Err(SwigError::WrongOracleMappingAccount.into());
-                                    }
-                                    mapping_account.borrow_data_unchecked()
-                                };
-
-                                let (price, exp, mint_decimal) = get_price_data(
-                                    mapping_registry,
-                                    scope_data,
-                                    &SOL_MINT,
-                                    &clock,
-                                    BaseAsset::try_from(action.base_asset_type)?,
-                                )?;
-
-                                let token_value_in_base = calculate_token_value(
-                                    price,
-                                    exp,
-                                    action.get_base_asset_decimals(),
-                                    total_sol_spent,
-                                    mint_decimal,
-                                    action.get_base_asset_decimals(),
-                                )?;
-
-                                action.run_for_sol(token_value_in_base, slot)?;
-
-                                if action.passthrough_check == 0 {
-                                    continue;
-                                }
-                            } else if let Some(action) =
-                                RoleMut::get_action_mut::<OracleTokenLimit>(actions, &[])?
-                            {
-                                let scope_data = unsafe {
-                                    let scope_account =
-                                        all_accounts.get_unchecked(all_accounts.len() - 1);
-                                    // also check if owner matches
-                                    if scope_account.owner().as_ref() != &SCOPE_OWNER {
-                                        return Err(SwigError::WrongOracleProgramAccount.into());
-                                    }
-                                    scope_account.borrow_data_unchecked()
-                                };
-
-                                let mapping_registry = unsafe {
-                                    let mapping_account =
-                                        all_accounts.get_unchecked(all_accounts.len() - 2);
-                                    let owner = ORACLE_MAPPING_OWNER;
-                                    if mapping_account.owner().as_ref() != &owner {
-                                        return Err(SwigError::WrongOracleMappingAccount.into());
-                                    }
-                                    mapping_account.borrow_data_unchecked()
-                                };
-
-                                let (price, exp, mint_decimal) = get_price_data(
-                                    mapping_registry,
-                                    scope_data,
-                                    &SOL_MINT,
-                                    &clock,
-                                    BaseAsset::try_from(action.base_asset_type)?,
-                                )?;
-
-                                let token_value_in_base = calculate_token_value(
-                                    price,
-                                    exp,
-                                    action.get_base_asset_decimals(),
-                                    total_sol_spent,
-                                    mint_decimal,
-                                    action.get_base_asset_decimals(),
-                                )?;
-
-                                action.run_for_sol(token_value_in_base)?;
-
-                                if !action.passthrough_check {
-                                    continue;
-                                }
-                            };
-                        }
-                        // Check sol recurring limit
-                        {
-                            if let Some(action) =
-                                RoleMut::get_action_mut::<SolRecurringLimit>(actions, &[])?
-                            {
-                                action.run(total_sol_spent, slot)?;
-                                continue;
-                            }
-                        }
-                        // Check sol limit
-                        {
-                            if let Some(action) = RoleMut::get_action_mut::<SolLimit>(actions, &[])?
-                            {
-                                action.run(total_sol_spent)?;
-                                continue;
-                            }
-=======
                         // First check general SOL limits
                         let mut general_limit_applied = false;
 
@@ -635,7 +519,6 @@
                         // If we have general limits OR destination limits applied, continue
                         if general_limit_applied || has_sol_destination_limits(actions)? {
                             continue;
->>>>>>> bdb161e2
                         }
 
                         return Err(SwigAuthenticateError::PermissionDeniedMissingPermission.into());
@@ -687,104 +570,6 @@
                     }
 
                     if total_token_spent > 0 {
-<<<<<<< HEAD
-                        // Check oracle token limit
-                        {
-                            if let Some(action) =
-                                RoleMut::get_action_mut::<OracleRecurringLimit>(actions, &[])?
-                            {
-                                let scope_data = unsafe {
-                                    let scope_account =
-                                        all_accounts.get_unchecked(all_accounts.len() - 1);
-                                    if scope_account.owner().as_ref() != &SCOPE_OWNER {
-                                        return Err(SwigError::WrongOracleProgramAccount.into());
-                                    }
-                                    scope_account.borrow_data_unchecked()
-                                };
-
-                                let mapping_data = unsafe {
-                                    let mapping_account =
-                                        all_accounts.get_unchecked(all_accounts.len() - 2);
-                                    if mapping_account.owner().as_ref() != &ORACLE_MAPPING_OWNER {
-                                        return Err(SwigError::WrongOracleMappingAccount.into());
-                                    }
-                                    mapping_account.borrow_data_unchecked()
-                                };
-
-                                let mint_bytes =
-                                    mint.try_into().map_err(|_| SwigError::OracleMintNotFound)?;
-
-                                let (price, exp, mint_decimal) = get_price_data(
-                                    mapping_data,
-                                    scope_data,
-                                    &mint_bytes,
-                                    &clock,
-                                    BaseAsset::try_from(action.base_asset_type)?,
-                                )?;
-
-                                let token_value_in_base = calculate_token_value(
-                                    price,
-                                    exp,
-                                    action.get_base_asset_decimals(),
-                                    total_token_spent,
-                                    mint_decimal,
-                                    action.get_base_asset_decimals(),
-                                )?;
-
-                                action.run_for_token(token_value_in_base, slot)?;
-
-                                if action.passthrough_check == 0 {
-                                    continue;
-                                }
-                            } else if let Some(action) =
-                                RoleMut::get_action_mut::<OracleTokenLimit>(actions, &[])?
-                            {
-                                let scope_data = unsafe {
-                                    let scope_account =
-                                        all_accounts.get_unchecked(all_accounts.len() - 1);
-                                    if scope_account.owner().as_ref() != &SCOPE_OWNER {
-                                        return Err(SwigError::WrongOracleProgramAccount.into());
-                                    }
-                                    scope_account.borrow_data_unchecked()
-                                };
-
-                                let mapping_data = unsafe {
-                                    let mapping_account =
-                                        all_accounts.get_unchecked(all_accounts.len() - 2);
-                                    if mapping_account.owner().as_ref() != &ORACLE_MAPPING_OWNER {
-                                        return Err(SwigError::WrongOracleMappingAccount.into());
-                                    }
-                                    mapping_account.borrow_data_unchecked()
-                                };
-
-                                let mint_bytes =
-                                    mint.try_into().map_err(|_| SwigError::OracleMintNotFound)?;
-
-                                let (price, exp, mint_decimal) = get_price_data(
-                                    mapping_data,
-                                    scope_data,
-                                    &mint_bytes,
-                                    &clock,
-                                    BaseAsset::try_from(action.base_asset_type)?,
-                                )?;
-
-                                let token_value_in_base = calculate_token_value(
-                                    price,
-                                    exp,
-                                    action.get_base_asset_decimals(),
-                                    total_token_spent,
-                                    mint_decimal,
-                                    action.get_base_asset_decimals(),
-                                )?;
-
-                                action.run_for_token(token_value_in_base)?;
-
-                                if !action.passthrough_check {
-                                    continue;
-                                }
-                            };
-                        }
-=======
                         // Check token destination limits for outgoing transfers using zero-copy
                         // approach
                         let source_account_key = unsafe { all_accounts.get_unchecked(index) }.key();
@@ -835,7 +620,6 @@
                         }
 
                         // Check regular token limits for outgoing transfers
->>>>>>> bdb161e2
                         if let Some(action) = RoleMut::get_action_mut::<TokenLimit>(actions, mint)?
                         {
                             action.run(total_token_spent)?;
