--- conflicted
+++ resolved
@@ -420,11 +420,7 @@
     if has_all_permission {
         return Ok(());
     } else {
-<<<<<<< HEAD
-        'account_loop: for (index, account) in account_classifiers.iter().enumerate() {
-=======
-        for (index, account) in account_classifiers.iter_mut().enumerate() {
->>>>>>> 3e8883d6
+        'account_loop: for (index, account) in account_classifiers.iter_mut().enumerate() {
             match account {
                 AccountClassification::ThisSwig { lamports } => {
                     let account_info = unsafe { all_accounts.get_unchecked(index) };
@@ -469,7 +465,7 @@
 
                             process_sol_transfers(
                                 sign_v1.instruction_payload,
-                                account.key(),
+                                account_info.key(),
                                 all_accounts,
                                 ctx.accounts.swig.key(),
                                 |destination_pubkey, amount| -> Result<bool, ProgramError> {
@@ -558,10 +554,13 @@
                         );
                     }
 
-<<<<<<< HEAD
-                    if balance > &current_token_balance {
-                        // Tokens are being sent out from this swig-owned account
-                        let diff = balance - current_token_balance;
+                    // Find the cumulative amount spent for this token account
+                    let mut total_token_spent: u64 = 0;
+                    if let AccountClassification::SwigTokenAccount { balance: _, spent } = account {
+                        total_token_spent = *spent;
+                    }
+
+                    if total_token_spent > 0 {
                         // Check token destination limits for outgoing transfers using zero-copy
                         // approach
                         let source_account_key = unsafe { all_accounts.get_unchecked(index) }.key();
@@ -584,7 +583,7 @@
                                 >(
                                     actions, &combined_key
                                 )? {
-                                    action.run(diff, slot)?;
+                                    action.run(total_token_spent, slot)?;
                                     destination_limit_applied = true;
                                     return Ok(false); // Stop processing after
                                                       // first match
@@ -596,7 +595,7 @@
                                 >(
                                     actions, &combined_key
                                 )? {
-                                    action.run(diff)?;
+                                    action.run(total_token_spent)?;
                                     destination_limit_applied = true;
                                     return Ok(false); // Stop processing after
                                                       // first match
@@ -612,16 +611,7 @@
                         }
 
                         // Check regular token limits for outgoing transfers
-=======
-                    // Find the cumulative amount spent for this token account
-                    let mut total_token_spent: u64 = 0;
-                    if let AccountClassification::SwigTokenAccount { balance: _, spent } = account {
-                        total_token_spent = *spent;
-                    }
-
-                    if total_token_spent > 0 {
                         if let Some(action) = RoleMut::get_action_mut::<TokenLimit>(actions, mint)?
->>>>>>> 3e8883d6
                         {
                             action.run(total_token_spent)?;
                             continue;
