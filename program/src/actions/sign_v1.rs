/// Module for handling transaction signing and execution in the Swig wallet.
/// This module implements the logic for authenticating and executing
/// transactions using wallet authorities, including support for various
/// permission types and transaction limits.
use core::mem::MaybeUninit;

use no_padding::NoPadding;
use pinocchio::{
    account_info::AccountInfo,
    msg,
    program_error::ProgramError,
    pubkey::Pubkey,
    sysvars::{clock::Clock, Sysvar},
    ProgramResult,
};
use pinocchio_pubkey::from_str;
use swig_assertions::*;
use swig_compact_instructions::InstructionIterator;
use swig_state::{
    action::{
        all::All,
        program::Program,
        program_all::ProgramAll,
        program_curated::ProgramCurated,
        program_scope::{NumericType, ProgramScope},
        sol_destination_limit::SolDestinationLimit,
        sol_limit::SolLimit,
        sol_recurring_destination_limit::SolRecurringDestinationLimit,
        sol_recurring_limit::SolRecurringLimit,
        stake_all::StakeAll,
        stake_limit::StakeLimit,
        stake_recurring_limit::StakeRecurringLimit,
        token_destination_limit::TokenDestinationLimit,
        token_limit::TokenLimit,
        token_recurring_destination_limit::TokenRecurringDestinationLimit,
        token_recurring_limit::TokenRecurringLimit,
        Action, Permission,
    },
    authority::AuthorityType,
    role::RoleMut,
    swig::{swig_account_signer, Swig},
    Discriminator, IntoBytes, SwigAuthenticateError, Transmutable, TransmutableMut,
};

use crate::{
    error::SwigError,
    instruction::{
        accounts::{Context, SignV1Accounts},
        SwigInstruction,
    },
    util::{build_restricted_keys, hash_except},
    AccountClassification, SPL_TOKEN_2022_ID, SPL_TOKEN_ID, SYSTEM_PROGRAM_ID,
};
// use swig_instructions::InstructionIterator;

pub const INSTRUCTION_SYSVAR_ACCOUNT: Pubkey =
    from_str("Sysvar1nstructions1111111111111111111111111");

/// Exclude range for token account balance field (bytes 64-72)
const TOKEN_BALANCE_EXCLUDE_RANGE: core::ops::Range<usize> = 64..72;

/// Exclude range for stake account balance field (bytes 184-192)
const STAKE_BALANCE_EXCLUDE_RANGE: core::ops::Range<usize> = 184..192;

/// Token account field ranges
const TOKEN_MINT_RANGE: core::ops::Range<usize> = 0..32;
const TOKEN_AUTHORITY_RANGE: core::ops::Range<usize> = 32..64;
const TOKEN_BALANCE_RANGE: core::ops::Range<usize> = 64..72;
const TOKEN_STATE_INDEX: usize = 108;

/// Stake account field ranges
const STAKE_BALANCE_RANGE: core::ops::Range<usize> = 184..192;

/// Account state constants
const TOKEN_ACCOUNT_INITIALIZED_STATE: u8 = 1;

/// Empty exclude ranges for hash_except when no exclusions are needed
const NO_EXCLUDE_RANGES: &[core::ops::Range<usize>] = &[];

/// Arguments for signing a transaction with a Swig wallet.
///
/// # Fields
/// * `instruction` - The instruction type identifier
/// * `instruction_payload_len` - Length of the instruction payload
/// * `role_id` - ID of the role attempting to sign
#[derive(Debug, NoPadding)]
#[repr(C, align(8))]
pub struct SignV1Args {
    instruction: SwigInstruction,
    pub instruction_payload_len: u16,
    pub role_id: u32,
}

impl SignV1Args {
    /// Creates a new instance of SignV1Args.
    ///
    /// # Arguments
    /// * `role_id` - ID of the signing role
    /// * `instruction_payload_len` - Length of the instruction payload
    pub fn new(role_id: u32, instruction_payload_len: u16) -> Self {
        Self {
            instruction: SwigInstruction::SignV1,
            role_id,
            instruction_payload_len,
        }
    }
}

impl Transmutable for SignV1Args {
    const LEN: usize = core::mem::size_of::<Self>();
}

impl IntoBytes for SignV1Args {
    fn into_bytes(&self) -> Result<&[u8], ProgramError> {
        Ok(unsafe { core::slice::from_raw_parts(self as *const Self as *const u8, Self::LEN) })
    }
}

/// Struct representing the complete sign transaction instruction data.
///
/// # Fields
/// * `args` - The signing arguments
/// * `authority_payload` - Authority-specific payload data
/// * `instruction_payload` - Transaction instruction data
pub struct SignV1<'a> {
    pub args: &'a SignV1Args,
    authority_payload: &'a [u8],
    instruction_payload: &'a [u8],
}

impl<'a> SignV1<'a> {
    /// Parses the instruction data bytes into a SignV1 instance.
    ///
    /// # Arguments
    /// * `data` - Raw instruction data bytes
    ///
    /// # Returns
    /// * `Result<Self, ProgramError>` - Parsed instruction or error
    pub fn from_instruction_bytes(data: &'a [u8]) -> Result<Self, ProgramError> {
        if data.len() < SignV1Args::LEN {
            return Err(SwigError::InvalidSwigSignInstructionDataTooShort.into());
        }
        let (inst, rest) = unsafe { data.split_at_unchecked(SignV1Args::LEN) };
        let args = unsafe { SignV1Args::load_unchecked(inst)? };

        let (instruction_payload, authority_payload) =
            unsafe { rest.split_at_unchecked(args.instruction_payload_len as usize) };

        Ok(Self {
            args,
            authority_payload,
            instruction_payload,
        })
    }
}

/// Signs and executes a transaction using a Swig wallet authority.
///
/// This function handles the complete flow of transaction signing:
/// 1. Validates the authority and role
/// 2. Authenticates the transaction
/// 3. Checks all relevant permissions and limits
/// 4. Executes the transaction instructions
///
/// # Arguments
/// * `ctx` - The account context for signing
/// * `all_accounts` - All accounts involved in the transaction
/// * `data` - Raw signing instruction data
/// * `account_classifiers` - Classifications for involved accounts
///
/// # Returns
/// * `ProgramResult` - Success or error status
#[inline(always)]
pub fn sign_v1(
    ctx: Context<SignV1Accounts>,
    all_accounts: &[AccountInfo],
    data: &[u8],
    account_classifiers: &[AccountClassification],
) -> ProgramResult {
    check_stack_height(1, SwigError::Cpi)?;
    // KEEP remove since we enfoce swig is owned in lib.rs
    // check_self_owned(ctx.accounts.swig, SwigError::OwnerMismatchSwigAccount)?;
    let sign_v1 = SignV1::from_instruction_bytes(data)?;
    let swig_account_data = unsafe { ctx.accounts.swig.borrow_mut_data_unchecked() };
    if unsafe { *swig_account_data.get_unchecked(0) } != Discriminator::SwigAccount as u8 {
        return Err(SwigError::InvalidSwigAccountDiscriminator.into());
    }
    let (swig_header, swig_roles) = unsafe { swig_account_data.split_at_mut_unchecked(Swig::LEN) };
    let swig = unsafe { Swig::load_mut_unchecked(swig_header)? };
    let role = Swig::get_mut_role(sign_v1.args.role_id, swig_roles)?;
    if role.is_none() {
        return Err(SwigError::InvalidAuthorityNotFoundByRoleId.into());
    }
    let role = role.unwrap();
    let clock = Clock::get()?;
    let slot = clock.slot;
    if role.authority.session_based() {
        role.authority.authenticate_session(
            all_accounts,
            sign_v1.authority_payload,
            sign_v1.instruction_payload,
            slot,
        )?;
    } else {
        role.authority.authenticate(
            all_accounts,
            sign_v1.authority_payload,
            sign_v1.instruction_payload,
            slot,
        )?;
    }
    const UNINIT_KEY: MaybeUninit<&Pubkey> = MaybeUninit::uninit();
    let mut restricted_keys: [MaybeUninit<&Pubkey>; 2] = [UNINIT_KEY; 2];
    let rkeys: &[&Pubkey] = unsafe {
        if role.position.authority_type()? == AuthorityType::Secp256k1
            || role.position.authority_type()? == AuthorityType::Secp256r1
        {
            restricted_keys[0].write(ctx.accounts.payer.key());
            core::slice::from_raw_parts(restricted_keys.as_ptr() as _, 1)
        } else {
            let authority_index = *sign_v1.authority_payload.get_unchecked(0) as usize;
            restricted_keys[0].write(ctx.accounts.payer.key());
            restricted_keys[1].write(all_accounts[authority_index].key());
            core::slice::from_raw_parts(restricted_keys.as_ptr() as _, 2)
        }
    };
    let ix_iter = InstructionIterator::new(
        all_accounts,
        sign_v1.instruction_payload,
        ctx.accounts.swig.key(),
        rkeys,
    )?;
    let b = [swig.bump];
    let seeds = swig_account_signer(&swig.id, &b);
    let signer = seeds.as_slice();

    // Check if we have All permission to skip CPI validation
    let has_all_permission = RoleMut::get_action_mut::<All>(role.actions, &[])?.is_some();

    // Capture account snapshots before instruction execution
    const UNINIT_HASH: MaybeUninit<[u8; 32]> = MaybeUninit::uninit();
    let mut account_snapshots: [MaybeUninit<[u8; 32]>; 100] = [UNINIT_HASH; 100];

    let mut total_sol_spent: u64 = 0;

    // Build exclusion ranges for each account type for snapshots
    for (index, account_classifier) in account_classifiers.iter().enumerate() {
        let account = unsafe { all_accounts.get_unchecked(index) };

        // Only check writable accounts as read-only accounts won't modify data
        if !account.is_writable() {
            continue;
        }

        let hash = match account_classifier {
            AccountClassification::ThisSwig { .. } => {
                let data = unsafe { account.borrow_data_unchecked() };
                // For ThisSwig accounts, hash the entire account data and owner to ensure no
                // unexpected modifications. Lamports are handled separately in
                // the permission check, but we still need to verify
                // that the account data itself and ownership hasn't been tampered with
                let hash = hash_except(&data, unsafe { account.owner() }, NO_EXCLUDE_RANGES);
                Some(hash)
            },
            AccountClassification::SwigTokenAccount { .. } => {
                let data = unsafe { account.borrow_data_unchecked() };
                // Exclude token balance field (bytes 64-72) but include owner
                let exclude_ranges = [TOKEN_BALANCE_EXCLUDE_RANGE];
                let hash = hash_except(&data, unsafe { account.owner() }, &exclude_ranges);
                Some(hash)
            },
            AccountClassification::SwigStakeAccount { .. } => {
                let data = unsafe { account.borrow_data_unchecked() };
                // Exclude stake balance field (bytes 184-192) but include owner
                let exclude_ranges = [STAKE_BALANCE_EXCLUDE_RANGE];
                let hash = hash_except(&data, unsafe { account.owner() }, &exclude_ranges);
                Some(hash)
            },
            AccountClassification::ProgramScope { .. } => {
                let data = unsafe { account.borrow_data_unchecked() };
                // For program scope, we need to get the actual program scope to know what to
                // exclude, and include owner in hash
                let owner = unsafe { all_accounts.get_unchecked(index).owner() };
                if let Some(program_scope) =
                    RoleMut::get_action_mut::<ProgramScope>(role.actions, owner.as_ref())?
                {
                    let start = program_scope.balance_field_start as usize;
                    let end = program_scope.balance_field_end as usize;
                    if start < end && end <= data.len() {
                        let exclude_ranges = [start..end];
                        let hash = hash_except(&data, unsafe { account.owner() }, &exclude_ranges);
                        Some(hash)
                    } else {
                        None
                    }
                } else {
                    None
                }
            },
            _ => None,
        };

        if hash != None && index < 100 {
            account_snapshots[index].write(hash.unwrap());
        }
    }

    for ix in ix_iter {
        if let Ok(instruction) = ix {
            // Check CPI signing permissions if not All permission
            if !has_all_permission {
                // Check if swig account is being used as a signer for this instruction
                let swig_is_signer = instruction.accounts.iter().any(|account_meta| {
                    account_meta.pubkey == ctx.accounts.swig.key() && account_meta.is_signer
                });

                if swig_is_signer {
                    // This is a CPI call where swig is signing - check Program permissions
                    let program_id_bytes = instruction.program_id.as_ref();

                    // Check if we have any program permission that allows this program
                    let has_permission =
                        // Check for ProgramAll permission (allows any program)
                        RoleMut::get_action_mut::<ProgramAll>(role.actions, &[])?.is_some() ||
                        // Check for ProgramCurated permission (allows curated programs)
                        (RoleMut::get_action_mut::<ProgramCurated>(role.actions, &[])?.is_some() && ProgramCurated::is_curated_program(&program_id_bytes.try_into().unwrap_or([0; 32]))) ||
                        // Check for specific Program permission
                        RoleMut::get_action_mut::<Program>(role.actions, program_id_bytes)?.is_some();

                    if !has_permission {
                        return Err(SwigAuthenticateError::PermissionDeniedMissingPermission.into());
                    }
                }
            }

            let swig_balance_before = ctx.accounts.swig.lamports();

            instruction.execute(all_accounts, ctx.accounts.swig.key(), &[signer.into()])?;

            let swig_balance_after = ctx.accounts.swig.lamports();
            if swig_balance_after < swig_balance_before {
                let amount_spent = swig_balance_before.saturating_sub(swig_balance_after);
                total_sol_spent = total_sol_spent.saturating_add(amount_spent);
            }
        } else {
            return Err(SwigError::InstructionExecutionError.into());
        }
    }

    let actions = role.actions;
    if has_all_permission {
        return Ok(());
    } else {
        'account_loop: for (index, account) in account_classifiers.iter().enumerate() {
            match account {
                AccountClassification::ThisSwig { lamports } => {
                    let account = unsafe { all_accounts.get_unchecked(index) };

                    // Only validate snapshots for writable accounts
                    if account.is_writable() {
                        let data = unsafe { &account.borrow_data_unchecked() };
                        let current_hash =
                            hash_except(&data, unsafe { account.owner() }, NO_EXCLUDE_RANGES);
                        let snapshot_hash = unsafe { account_snapshots[index].assume_init_ref() };
                        if *snapshot_hash != current_hash {
                            return Err(SwigError::AccountDataModifiedUnexpectedly.into());
                        }
                    }

                    let current_lamports = account.lamports();
                    let mut matched = false;
                    if current_lamports < swig.reserved_lamports {
                        return Err(
                            SwigAuthenticateError::PermissionDeniedInsufficientBalance.into()
                        );
                    }

<<<<<<< HEAD
                        // First check general SOL limits
                        let mut general_limit_applied = false;
                        {
                            if let Some(action) =
                                RoleMut::get_action_mut::<SolRecurringLimit>(actions, &[])?
                            {
                                action.run(amount_diff, slot)?;
                                general_limit_applied = true;
                            } else if let Some(action) =
                                RoleMut::get_action_mut::<SolLimit>(actions, &[])?
                            {
                                action.run(amount_diff)?;
                                general_limit_applied = true;
                            }
=======
                    if total_sol_spent > 0 {
                        if let Some(action) = RoleMut::get_action_mut::<SolLimit>(actions, &[])? {
                            action.run(total_sol_spent)?;
                            continue;
                        } else if let Some(action) =
                            RoleMut::get_action_mut::<SolRecurringLimit>(actions, &[])?
                        {
                            action.run(total_sol_spent, slot)?;
                            continue;
>>>>>>> fb408032
                        }

                        // Only check destination limits if they exist
                        if has_sol_destination_limits(actions)? {
                            // Process SOL transfers using zero-copy callback approach
                            let mut destination_limit_applied = false;

                            process_sol_transfers(
                                sign_v1.instruction_payload,
                                account.key(),
                                all_accounts,
                                ctx.accounts.swig.key(),
                                |destination_pubkey, amount| -> Result<bool, ProgramError> {
                                    let dest_pubkey = destination_pubkey.as_ref();

                                    // First check recurring destination limits (higher precedence)
                                    if let Some(dest_action) = RoleMut::get_action_mut::<
                                        SolRecurringDestinationLimit,
                                    >(
                                        actions, dest_pubkey
                                    )? {
                                        dest_action.run(amount, slot)?;
                                        destination_limit_applied = true;
                                        return Ok(false); // Stop processing
                                                          // after first match
                                    }

                                    // Then check non-recurring destination limits
                                    if let Some(dest_action) = RoleMut::get_action_mut::<
                                        SolDestinationLimit,
                                    >(
                                        actions, dest_pubkey
                                    )? {
                                        dest_action.run(amount)?;
                                        destination_limit_applied = true;
                                        return Ok(false); // Stop processing
                                                          // after first match
                                    }

                                    Ok(true) // Continue processing
                                },
                            )?;

                            // If destination limits exist but none matched, that's an error
                            if !destination_limit_applied {
                                return Err(
                                    SwigAuthenticateError::PermissionDeniedMissingPermission.into(),
                                );
                            }
                        }

                        // If we have general limits OR destination limits applied, continue
                        if general_limit_applied || has_sol_destination_limits(actions)? {
                            continue;
                        }

                        return Err(SwigAuthenticateError::PermissionDeniedMissingPermission.into());
                    }
                },
                AccountClassification::SwigTokenAccount { balance } => {
                    let account = unsafe { all_accounts.get_unchecked(index) };

                    // Only validate snapshots for writable accounts
                    if account.is_writable() {
                        let data = unsafe { &account.borrow_data_unchecked() };
                        let exclude_ranges = [TOKEN_BALANCE_EXCLUDE_RANGE];
                        let current_hash =
                            hash_except(&data, unsafe { account.owner() }, &exclude_ranges);
                        let snapshot_hash = unsafe { account_snapshots[index].assume_init_ref() };
                        if *snapshot_hash != current_hash {
                            return Err(SwigError::AccountDataModifiedUnexpectedly.into());
                        }
                    }

                    let data = unsafe { &account.borrow_data_unchecked() };
                    let mint = unsafe { data.get_unchecked(TOKEN_MINT_RANGE) };
                    let state = unsafe { *data.get_unchecked(TOKEN_STATE_INDEX) };

                    let authority = unsafe { data.get_unchecked(TOKEN_AUTHORITY_RANGE) };
                    let current_token_balance = u64::from_le_bytes(unsafe {
                        data.get_unchecked(TOKEN_BALANCE_RANGE)
                            .try_into()
                            .map_err(|_| ProgramError::InvalidAccountData)?
                    });

                    if authority != ctx.accounts.swig.key() {
                        return Err(
                            SwigAuthenticateError::PermissionDeniedTokenAccountAuthorityNotSwig
                                .into(),
                        );
                    }
                    if state != TOKEN_ACCOUNT_INITIALIZED_STATE {
                        return Err(
                            SwigAuthenticateError::PermissionDeniedTokenAccountNotInitialized
                                .into(),
                        );
                    }

                    if balance > &current_token_balance {
                        // Tokens are being sent out from this swig-owned account
                        let diff = balance - current_token_balance;
                        // Check token destination limits for outgoing transfers using zero-copy
                        // approach
                        let source_account_key = unsafe { all_accounts.get_unchecked(index) }.key();
                        let mut destination_limit_applied = false;

                        process_token_destinations(
                            sign_v1.instruction_payload,
                            source_account_key,
                            all_accounts,
                            ctx.accounts.swig.key(),
                            |destination| -> Result<bool, ProgramError> {
                                // Create the combined key [mint + destination] for matching
                                let mut combined_key = [0u8; 64];
                                combined_key[..32].copy_from_slice(mint);
                                combined_key[32..].copy_from_slice(destination.as_ref());

                                // First check recurring destination limits
                                if let Some(action) = RoleMut::get_action_mut::<
                                    TokenRecurringDestinationLimit,
                                >(
                                    actions, &combined_key
                                )? {
                                    action.run(diff, slot)?;
                                    destination_limit_applied = true;
                                    return Ok(false); // Stop processing after
                                                      // first match
                                }

                                // Then check non-recurring destination limits
                                if let Some(action) = RoleMut::get_action_mut::<
                                    TokenDestinationLimit,
                                >(
                                    actions, &combined_key
                                )? {
                                    action.run(diff)?;
                                    destination_limit_applied = true;
                                    return Ok(false); // Stop processing after
                                                      // first match
                                }

                                Ok(true) // Continue processing
                            },
                        )?;

                        // If a destination limit was applied, continue to next account
                        if destination_limit_applied {
                            continue 'account_loop;
                        }

                        // Check regular token limits for outgoing transfers
                        {
                            if let Some(action) =
                                RoleMut::get_action_mut::<TokenRecurringLimit>(actions, mint)?
                            {
                                action.run(diff, slot)?;
                                continue;
                            };
                        }
                        {
                            if let Some(action) =
                                RoleMut::get_action_mut::<TokenLimit>(actions, mint)?
                            {
                                action.run(diff)?;
                                continue;
                            };
                        }
                        return Err(SwigAuthenticateError::PermissionDeniedMissingPermission.into());
                    }
                },
                AccountClassification::SwigStakeAccount { state, balance } => {
                    let account = unsafe { all_accounts.get_unchecked(index) };

                    // Only validate snapshots for writable accounts
                    if account.is_writable() {
                        let data = unsafe { &account.borrow_data_unchecked() };
                        let exclude_ranges = [STAKE_BALANCE_EXCLUDE_RANGE];
                        let current_hash =
                            hash_except(&data, unsafe { account.owner() }, &exclude_ranges);
                        let snapshot_hash = unsafe { account_snapshots[index].assume_init_ref() };
                        if *snapshot_hash != current_hash {
                            return Err(SwigError::AccountDataModifiedUnexpectedly.into());
                        }
                    }

                    // Get current stake balance from account data
                    let data = unsafe { &account.borrow_data_unchecked() };

                    // Extract current stake balance from account
                    let current_stake_balance = u64::from_le_bytes(unsafe {
                        data.get_unchecked(STAKE_BALANCE_RANGE)
                            .try_into()
                            .map_err(|_| ProgramError::InvalidAccountData)?
                    });

                    // Calculate the absolute difference in stake amount, regardless of direction
                    let diff = if balance > &current_stake_balance {
                        balance - current_stake_balance // Staking
                    } else if balance < &current_stake_balance {
                        current_stake_balance - balance // Unstaking
                    } else {
                        0 // No change
                    };

                    // Skip further checks if there's no change in stake amount
                    if diff == 0 {
                        continue;
                    }

                    // Both staking and unstaking operations use the same permission system
                    // We check permissions using the absolute difference calculated above

                    // First check if we have unlimited staking permission
                    if RoleMut::get_action_mut::<StakeAll>(actions, &[])?.is_some() {
                        continue;
                    }

                    // Check for fixed limit
                    if let Some(action) = RoleMut::get_action_mut::<StakeLimit>(actions, &[])? {
                        action.run(diff)?;
                        continue;
                    }

                    // Check for recurring limit
                    if let Some(action) =
                        RoleMut::get_action_mut::<StakeRecurringLimit>(actions, &[])?
                    {
                        action.run(diff, slot)?;
                        continue;
                    }

                    // No matching permission found
                    return Err(SwigAuthenticateError::PermissionDeniedMissingPermission.into());
                },
                AccountClassification::ProgramScope {
                    role_index,
                    balance,
                } => {
                    let account = unsafe { all_accounts.get_unchecked(index) };

                    // Get the role with the ProgramScope action
                    let owner = unsafe { all_accounts.get_unchecked(index).owner() };
                    let program_scope =
                        RoleMut::get_action_mut::<ProgramScope>(actions, owner.as_ref())?;

                    match program_scope {
                        Some(program_scope) => {
                            // First verify this is the target account
                            let account_key =
                                unsafe { all_accounts.get_unchecked(index).key().as_slice() };
                            if account_key != program_scope.target_account {
                                return Err(
                                    SwigAuthenticateError::PermissionDeniedMissingPermission.into(),
                                );
                            }

                            // Get the current balance by using the program_scope's
                            // read_account_balance method
                            let data = unsafe { account.borrow_data_unchecked() };

                            // Check if balance field range is valid
                            if program_scope.balance_field_end - program_scope.balance_field_start
                                > 0
                                && program_scope.balance_field_end as usize <= data.len()
                            {
                                // Only validate snapshots for writable accounts
                                if account.is_writable() {
                                    // Hash the data excluding the balance field but including owner
                                    let exclude_ranges =
                                        [program_scope.balance_field_start as usize
                                            ..program_scope.balance_field_end as usize];
                                    let current_hash = hash_except(
                                        &data,
                                        unsafe { account.owner() },
                                        &exclude_ranges,
                                    );
                                    let snapshot_hash =
                                        unsafe { account_snapshots[index].assume_init_ref() };
                                    if *snapshot_hash != current_hash {
                                        return Err(
                                            SwigError::AccountDataModifiedUnexpectedly.into()
                                        );
                                    }
                                }

                                // Read the current balance from the account data
                                let current_balance = match program_scope.read_account_balance(data)
                                {
                                    Ok(bal) => bal,
                                    Err(err) => {
                                        msg!("Error reading balance from account data: {:?}", err);
                                        return Err(
                                            SwigError::InvalidProgramScopeBalanceFields.into()
                                        );
                                    },
                                };

                                let amount_spent = balance - current_balance;

                                // Execute the program scope run with proper amount and slot
                                program_scope.run(amount_spent, Some(slot))?;
                            } else {
                                return Err(SwigError::InvalidProgramScopeBalanceFields.into());
                            }
                        },
                        None => {
                            return Err(
                                SwigAuthenticateError::PermissionDeniedMissingPermission.into()
                            );
                        },
                    }

                    continue;
                },
                _ => {},
            }
        }
    }

    Ok(())
}

/// Checks if the role has any SOL destination limits configured.
///
/// # Arguments
/// * `actions_data` - The raw action bytes for the role
///
/// # Returns
/// * `Result<bool, ProgramError>` - True if any SOL destination limits exist
fn has_sol_destination_limits(actions_data: &[u8]) -> Result<bool, ProgramError> {
    let mut cursor = 0;
    while cursor < actions_data.len() {
        if cursor + Action::LEN > actions_data.len() {
            break;
        }

        let action =
            unsafe { Action::load_unchecked(&actions_data[cursor..cursor + Action::LEN])? };

        let permission = action.permission()?;
        if permission == Permission::SolDestinationLimit
            || permission == Permission::SolRecurringDestinationLimit
        {
            return Ok(true);
        }

        cursor = action.boundary() as usize;
    }

    Ok(false)
}

/// Processes SOL transfer destinations and amounts from instruction payload
/// using a callback. This zero-copy approach avoids allocations by calling the
/// provided function for each transfer.
///
/// # Arguments
/// * `instruction_payload` - The raw instruction payload bytes
/// * `source_account` - The source account (Swig wallet) to look for
/// * `all_accounts` - All accounts in the transaction
/// * `signer` - The signer pubkey for the transaction
/// * `callback` - Function called for each SOL transfer found
///
/// # Returns
/// * `Result<(), ProgramError>` - Success or error status
fn process_sol_transfers<F>(
    instruction_payload: &[u8],
    source_account: &Pubkey,
    all_accounts: &[AccountInfo],
    signer: &Pubkey,
    mut callback: F,
) -> Result<(), ProgramError>
where
    F: FnMut(&Pubkey, u64) -> Result<bool, ProgramError>, /* Returns true to continue, false to
                                                           * stop */
{
    // Parse the instruction payload using the instruction iterator
    let restricted_keys: &[&Pubkey] = &[]; // No restricted keys for this use case
    let mut instruction_iter =
        InstructionIterator::new(all_accounts, instruction_payload, signer, restricted_keys)?;

    while let Some(instruction) = instruction_iter.next() {
        let instruction = instruction?;

        // Check if this is a System Program instruction
        if *instruction.program_id == crate::SYSTEM_PROGRAM_ID {
            // Check if this is a Transfer instruction (discriminator = 2)
            if instruction.data.len() >= 12
                && u32::from_le_bytes([
                    instruction.data[0],
                    instruction.data[1],
                    instruction.data[2],
                    instruction.data[3],
                ]) == 2
            {
                // System Program Transfer instruction layout:
                // - accounts[0]: source account (funding account)
                // - accounts[1]: destination account (recipient)
                // - data[4..12]: amount (u64 little-endian)
                if instruction.accounts.len() >= 2 {
                    let source_pubkey = &instruction.accounts[0].pubkey;

                    // Check if this transfer is from our source account
                    if *source_pubkey == source_account.as_ref() {
                        let destination_pubkey = instruction.accounts[1].pubkey;
                        let amount = u64::from_le_bytes([
                            instruction.data[4],
                            instruction.data[5],
                            instruction.data[6],
                            instruction.data[7],
                            instruction.data[8],
                            instruction.data[9],
                            instruction.data[10],
                            instruction.data[11],
                        ]);

                        // Call the callback with the transfer data
                        if !callback(destination_pubkey, amount)? {
                            return Ok(()); // Early exit if callback returns
                                           // false
                        }
                    }
                }
            }
        }
    }

    Ok(())
}

/// Processes token destination accounts from instruction payload using a
/// callback. This zero-copy approach avoids allocations by calling the provided
/// function for each destination.
///
/// # Arguments
/// * `instruction_payload` - The raw instruction payload bytes
/// * `source_account` - The source token account to look for
/// * `all_accounts` - All accounts in the transaction
/// * `signer` - The signer pubkey for the transaction
/// * `callback` - Function called for each token destination found
///
/// # Returns
/// * `Result<(), ProgramError>` - Success or error status
fn process_token_destinations<F>(
    instruction_payload: &[u8],
    source_account: &Pubkey,
    all_accounts: &[AccountInfo],
    signer: &Pubkey,
    mut callback: F,
) -> Result<(), ProgramError>
where
    F: FnMut(&Pubkey) -> Result<bool, ProgramError>, // Returns true to continue, false to stop
{
    // Parse the instruction payload using the instruction iterator
    let restricted_keys: &[&Pubkey] = &[]; // No restricted keys for this use case
    let mut instruction_iter =
        InstructionIterator::new(all_accounts, instruction_payload, signer, restricted_keys)?;

    while let Some(instruction) = instruction_iter.next() {
        let instruction = instruction?;

        // Check if this is a token program instruction
        if *instruction.program_id == crate::SPL_TOKEN_ID
            || *instruction.program_id == crate::SPL_TOKEN_2022_ID
        {
            // Check if this is a Transfer instruction (discriminator = 3)
            if !instruction.data.is_empty() && instruction.data[0] == 3 {
                // SPL Token Transfer instruction layout:
                // - accounts[0]: source token account
                // - accounts[1]: destination token account
                // - accounts[2]: authority
                if instruction.accounts.len() >= 2 {
                    let source_pubkey = &instruction.accounts[0].pubkey;

                    // Check if this transfer is from our source account
                    if *source_pubkey == source_account.as_ref() {
                        let destination_pubkey = instruction.accounts[1].pubkey;

                        // Call the callback with the destination
                        if !callback(destination_pubkey)? {
                            return Ok(()); // Early exit if callback returns
                                           // false
                        }
                    }
                }
            }
        }
    }

    Ok(())
}<|MERGE_RESOLUTION|>--- conflicted
+++ resolved
@@ -375,32 +375,18 @@
                         );
                     }
 
-<<<<<<< HEAD
+                    if total_sol_spent > 0 {
                         // First check general SOL limits
                         let mut general_limit_applied = false;
-                        {
-                            if let Some(action) =
-                                RoleMut::get_action_mut::<SolRecurringLimit>(actions, &[])?
-                            {
-                                action.run(amount_diff, slot)?;
-                                general_limit_applied = true;
-                            } else if let Some(action) =
-                                RoleMut::get_action_mut::<SolLimit>(actions, &[])?
-                            {
-                                action.run(amount_diff)?;
-                                general_limit_applied = true;
-                            }
-=======
-                    if total_sol_spent > 0 {
+
                         if let Some(action) = RoleMut::get_action_mut::<SolLimit>(actions, &[])? {
                             action.run(total_sol_spent)?;
-                            continue;
+                            general_limit_applied = true;
                         } else if let Some(action) =
                             RoleMut::get_action_mut::<SolRecurringLimit>(actions, &[])?
                         {
                             action.run(total_sol_spent, slot)?;
-                            continue;
->>>>>>> fb408032
+                            general_limit_applied = true;
                         }
 
                         // Only check destination limits if they exist
