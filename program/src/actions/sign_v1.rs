/// Module for handling transaction signing and execution in the Swig wallet.
/// This module implements the logic for authenticating and executing
/// transactions using wallet authorities, including support for various
/// permission types and transaction limits.
use core::mem::MaybeUninit;

use no_padding::NoPadding;
use pinocchio::{
    account_info::AccountInfo,
    msg,
    program_error::ProgramError,
    pubkey::Pubkey,
    sysvars::{clock::Clock, Sysvar},
    ProgramResult,
};
use pinocchio_pubkey::{from_str, pubkey};
use swig_assertions::*;
use swig_compact_instructions::InstructionIterator;
use swig_state::{
    action::{
        all::All,
<<<<<<< HEAD
        oracle_limits::OracleTokenLimit,
=======
        program::Program,
        program_all::ProgramAll,
        program_curated::ProgramCurated,
>>>>>>> e15c6387
        program_scope::{NumericType, ProgramScope},
        sol_limit::SolLimit,
        sol_recurring_limit::SolRecurringLimit,
        stake_all::StakeAll,
        stake_limit::StakeLimit,
        stake_recurring_limit::StakeRecurringLimit,
        token_limit::TokenLimit,
        token_recurring_limit::TokenRecurringLimit,
    },
    authority::AuthorityType,
    role::RoleMut,
    swig::{swig_account_signer, Swig},
    Discriminator, IntoBytes, SwigAuthenticateError, Transmutable, TransmutableMut,
};

use crate::{
    error::SwigError,
    instruction::{
        accounts::{Context, SignV1Accounts},
        SwigInstruction,
    },
    util::{build_restricted_keys, calculate_token_value, get_price_data, hash_except},
    AccountClassification,
};
// use swig_instructions::InstructionIterator;

pub const INSTRUCTION_SYSVAR_ACCOUNT: Pubkey =
    from_str("Sysvar1nstructions1111111111111111111111111");

/// Exclude range for token account balance field (bytes 64-72)
const TOKEN_BALANCE_EXCLUDE_RANGE: core::ops::Range<usize> = 64..72;

/// Exclude range for stake account balance field (bytes 184-192)
const STAKE_BALANCE_EXCLUDE_RANGE: core::ops::Range<usize> = 184..192;

/// Token account field ranges
const TOKEN_MINT_RANGE: core::ops::Range<usize> = 0..32;
const TOKEN_AUTHORITY_RANGE: core::ops::Range<usize> = 32..64;
const TOKEN_BALANCE_RANGE: core::ops::Range<usize> = 64..72;
const TOKEN_STATE_INDEX: usize = 108;

/// Stake account field ranges
const STAKE_BALANCE_RANGE: core::ops::Range<usize> = 184..192;

/// Account state constants
const TOKEN_ACCOUNT_INITIALIZED_STATE: u8 = 1;

/// Empty exclude ranges for hash_except when no exclusions are needed
const NO_EXCLUDE_RANGES: &[core::ops::Range<usize>] = &[];

/// Arguments for signing a transaction with a Swig wallet.
///
/// # Fields
/// * `instruction` - The instruction type identifier
/// * `instruction_payload_len` - Length of the instruction payload
/// * `role_id` - ID of the role attempting to sign
#[derive(Debug, NoPadding)]
#[repr(C, align(8))]
pub struct SignV1Args {
    instruction: SwigInstruction,
    pub instruction_payload_len: u16,
    pub role_id: u32,
}

impl SignV1Args {
    /// Creates a new instance of SignV1Args.
    ///
    /// # Arguments
    /// * `role_id` - ID of the signing role
    /// * `instruction_payload_len` - Length of the instruction payload
    pub fn new(role_id: u32, instruction_payload_len: u16) -> Self {
        Self {
            instruction: SwigInstruction::SignV1,
            role_id,
            instruction_payload_len,
        }
    }
}

impl Transmutable for SignV1Args {
    const LEN: usize = core::mem::size_of::<Self>();
}

impl IntoBytes for SignV1Args {
    fn into_bytes(&self) -> Result<&[u8], ProgramError> {
        Ok(unsafe { core::slice::from_raw_parts(self as *const Self as *const u8, Self::LEN) })
    }
}

/// Struct representing the complete sign transaction instruction data.
///
/// # Fields
/// * `args` - The signing arguments
/// * `authority_payload` - Authority-specific payload data
/// * `instruction_payload` - Transaction instruction data
pub struct SignV1<'a> {
    pub args: &'a SignV1Args,
    authority_payload: &'a [u8],
    instruction_payload: &'a [u8],
}

impl<'a> SignV1<'a> {
    /// Parses the instruction data bytes into a SignV1 instance.
    ///
    /// # Arguments
    /// * `data` - Raw instruction data bytes
    ///
    /// # Returns
    /// * `Result<Self, ProgramError>` - Parsed instruction or error
    pub fn from_instruction_bytes(data: &'a [u8]) -> Result<Self, ProgramError> {
        if data.len() < SignV1Args::LEN {
            return Err(SwigError::InvalidSwigSignInstructionDataTooShort.into());
        }
        let (inst, rest) = unsafe { data.split_at_unchecked(SignV1Args::LEN) };
        let args = unsafe { SignV1Args::load_unchecked(inst)? };

        let (instruction_payload, authority_payload) =
            unsafe { rest.split_at_unchecked(args.instruction_payload_len as usize) };

        Ok(Self {
            args,
            authority_payload,
            instruction_payload,
        })
    }
}

/// Signs and executes a transaction using a Swig wallet authority.
///
/// This function handles the complete flow of transaction signing:
/// 1. Validates the authority and role
/// 2. Authenticates the transaction
/// 3. Checks all relevant permissions and limits
/// 4. Executes the transaction instructions
///
/// # Arguments
/// * `ctx` - The account context for signing
/// * `all_accounts` - All accounts involved in the transaction
/// * `data` - Raw signing instruction data
/// * `account_classifiers` - Classifications for involved accounts
///
/// # Returns
/// * `ProgramResult` - Success or error status
#[inline(always)]
pub fn sign_v1(
    ctx: Context<SignV1Accounts>,
    all_accounts: &[AccountInfo],
    data: &[u8],
    account_classifiers: &[AccountClassification],
) -> ProgramResult {
    check_stack_height(1, SwigError::Cpi)?;
    // KEEP remove since we enfoce swig is owned in lib.rs
    // check_self_owned(ctx.accounts.swig, SwigError::OwnerMismatchSwigAccount)?;
    let sign_v1 = SignV1::from_instruction_bytes(data)?;
    let swig_account_data = unsafe { ctx.accounts.swig.borrow_mut_data_unchecked() };
    if unsafe { *swig_account_data.get_unchecked(0) } != Discriminator::SwigAccount as u8 {
        return Err(SwigError::InvalidSwigAccountDiscriminator.into());
    }
    let (swig_header, swig_roles) = unsafe { swig_account_data.split_at_mut_unchecked(Swig::LEN) };
    let swig = unsafe { Swig::load_mut_unchecked(swig_header)? };
    let role = Swig::get_mut_role(sign_v1.args.role_id, swig_roles)?;
    if role.is_none() {
        return Err(SwigError::InvalidAuthorityNotFoundByRoleId.into());
    }
    let role = role.unwrap();
    let clock = Clock::get()?;
    let slot = clock.slot;
    if role.authority.session_based() {
        role.authority.authenticate_session(
            all_accounts,
            sign_v1.authority_payload,
            sign_v1.instruction_payload,
            slot,
        )?;
    } else {
        role.authority.authenticate(
            all_accounts,
            sign_v1.authority_payload,
            sign_v1.instruction_payload,
            slot,
        )?;
    }
    const UNINIT_KEY: MaybeUninit<&Pubkey> = MaybeUninit::uninit();
    let mut restricted_keys: [MaybeUninit<&Pubkey>; 2] = [UNINIT_KEY; 2];
    let rkeys: &[&Pubkey] = unsafe {
        if role.position.authority_type()? == AuthorityType::Secp256k1
            || role.position.authority_type()? == AuthorityType::Secp256r1
        {
            restricted_keys[0].write(ctx.accounts.payer.key());
            core::slice::from_raw_parts(restricted_keys.as_ptr() as _, 1)
        } else {
            let authority_index = *sign_v1.authority_payload.get_unchecked(0) as usize;
            restricted_keys[0].write(ctx.accounts.payer.key());
            restricted_keys[1].write(all_accounts[authority_index].key());
            core::slice::from_raw_parts(restricted_keys.as_ptr() as _, 2)
        }
    };
    let ix_iter = InstructionIterator::new(
        all_accounts,
        sign_v1.instruction_payload,
        ctx.accounts.swig.key(),
        rkeys,
    )?;
    let b = [swig.bump];
    let seeds = swig_account_signer(&swig.id, &b);
    let signer = seeds.as_slice();

    // Check if we have All permission to skip CPI validation
    let has_all_permission = RoleMut::get_action_mut::<All>(role.actions, &[])?.is_some();

    // Capture account snapshots before instruction execution
    const UNINIT_HASH: MaybeUninit<[u8; 32]> = MaybeUninit::uninit();
    let mut account_snapshots: [MaybeUninit<[u8; 32]>; 100] = [UNINIT_HASH; 100];

    // Build exclusion ranges for each account type for snapshots
    for (index, account_classifier) in account_classifiers.iter().enumerate() {
        let account = unsafe { all_accounts.get_unchecked(index) };

        // Only check writable accounts as read-only accounts won't modify data
        if !account.is_writable() {
            continue;
        }

        let hash = match account_classifier {
            AccountClassification::ThisSwig { .. } => {
                let data = unsafe { account.borrow_data_unchecked() };
                // For ThisSwig accounts, hash the entire account data and owner to ensure no
                // unexpected modifications. Lamports are handled separately in
                // the permission check, but we still need to verify
                // that the account data itself and ownership hasn't been tampered with
                let hash = hash_except(&data, unsafe { account.owner() }, NO_EXCLUDE_RANGES);
                Some(hash)
            },
            AccountClassification::SwigTokenAccount { .. } => {
                let data = unsafe { account.borrow_data_unchecked() };
                // Exclude token balance field (bytes 64-72) but include owner
                let exclude_ranges = [TOKEN_BALANCE_EXCLUDE_RANGE];
                let hash = hash_except(&data, unsafe { account.owner() }, &exclude_ranges);
                Some(hash)
            },
            AccountClassification::SwigStakeAccount { .. } => {
                let data = unsafe { account.borrow_data_unchecked() };
                // Exclude stake balance field (bytes 184-192) but include owner
                let exclude_ranges = [STAKE_BALANCE_EXCLUDE_RANGE];
                let hash = hash_except(&data, unsafe { account.owner() }, &exclude_ranges);
                Some(hash)
            },
            AccountClassification::ProgramScope { .. } => {
                let data = unsafe { account.borrow_data_unchecked() };
                // For program scope, we need to get the actual program scope to know what to
                // exclude, and include owner in hash
                let owner = unsafe { all_accounts.get_unchecked(index).owner() };
                if let Some(program_scope) =
                    RoleMut::get_action_mut::<ProgramScope>(role.actions, owner.as_ref())?
                {
                    let start = program_scope.balance_field_start as usize;
                    let end = program_scope.balance_field_end as usize;
                    if start < end && end <= data.len() {
                        let exclude_ranges = [start..end];
                        let hash = hash_except(&data, unsafe { account.owner() }, &exclude_ranges);
                        Some(hash)
                    } else {
                        None
                    }
                } else {
                    None
                }
            },
            _ => None,
        };

        if hash != None && index < 100 {
            account_snapshots[index].write(hash.unwrap());
        }
    }

    for ix in ix_iter {
        if let Ok(instruction) = ix {
            // Check CPI signing permissions if not All permission
            if !has_all_permission {
                // Check if swig account is being used as a signer for this instruction
                let swig_is_signer = instruction.accounts.iter().any(|account_meta| {
                    account_meta.pubkey == ctx.accounts.swig.key() && account_meta.is_signer
                });

                if swig_is_signer {
                    // This is a CPI call where swig is signing - check Program permissions
                    let program_id_bytes = instruction.program_id.as_ref();

                    // Check if we have any program permission that allows this program
                    let has_permission =
                        // Check for ProgramAll permission (allows any program)
                        RoleMut::get_action_mut::<ProgramAll>(role.actions, &[])?.is_some() ||
                        // Check for ProgramCurated permission (allows curated programs)
                        (RoleMut::get_action_mut::<ProgramCurated>(role.actions, &[])?.is_some() && ProgramCurated::is_curated_program(&program_id_bytes.try_into().unwrap_or([0; 32]))) ||
                        // Check for specific Program permission
                        RoleMut::get_action_mut::<Program>(role.actions, program_id_bytes)?.is_some();

                    if !has_permission {
                        return Err(SwigAuthenticateError::PermissionDeniedMissingPermission.into());
                    }
                }
            }

            instruction.execute(all_accounts, ctx.accounts.swig.key(), &[signer.into()])?;
        } else {
            return Err(SwigError::InstructionExecutionError.into());
        }
    }

    let actions = role.actions;
    if has_all_permission {
        return Ok(());
    } else {
        for (index, account) in account_classifiers.iter().enumerate() {
            match account {
                AccountClassification::ThisSwig { lamports } => {
                    let account = unsafe { all_accounts.get_unchecked(index) };

                    // Only validate snapshots for writable accounts
                    if account.is_writable() {
                        let data = unsafe { &account.borrow_data_unchecked() };
                        let current_hash =
                            hash_except(&data, unsafe { account.owner() }, NO_EXCLUDE_RANGES);
                        let snapshot_hash = unsafe { account_snapshots[index].assume_init_ref() };
                        if *snapshot_hash != current_hash {
                            return Err(SwigError::AccountDataModifiedUnexpectedly.into());
                        }
                    }

                    let current_lamports = account.lamports();
                    let mut matched = false;
                    if current_lamports < swig.reserved_lamports {
                        return Err(
                            SwigAuthenticateError::PermissionDeniedInsufficientBalance.into()
                        );
                    }
                    if lamports > &current_lamports {
                        let amount_diff = lamports - current_lamports;
                        {
                            if let Some(action) =
                                RoleMut::get_action_mut::<OracleTokenLimit>(actions, &[0u8])?
                            {
                                let scope_data = unsafe {
                                    // also check if owner matches
                                    let owner =
                                        all_accounts.get_unchecked(all_accounts.len() - 1).owner();
                                    if owner.as_ref()
                                        != &pubkey!("HFn8GnPADiny6XqUoWE8uRPPxb29ikn4yTuPa9MF2fWJ")
                                    {
                                        return Err(SwigError::WrongOracleProgramAccount.into());
                                    }

                                    &all_accounts
                                        .get_unchecked(all_accounts.len() - 1)
                                        .borrow_data_unchecked()
                                };

                                // let pyth_data = unsafe {
                                //     &all_accounts
                                //         .get_unchecked(all_accounts.len() - 1)
                                //         .borrow_data_unchecked()
                                // };

                                let mapping_data = unsafe {
                                    let owner =
                                        all_accounts.get_unchecked(all_accounts.len() - 2).owner();
                                    if owner.as_ref()
                                        != &pubkey!("HFn8GnPADiny6XqUoWE8uRPPxb29ikn4yTuPa9MF2fWJ")
                                    {
                                        return Err(SwigError::WrongOracleMappingAccount.into());
                                    }
                                    &all_accounts
                                        .get_unchecked(all_accounts.len() - 2)
                                        .borrow_data_unchecked()
                                };

                                let (price, exp, mint_decimal) = get_price_data(
                                    mapping_data,
                                    scope_data,
                                    None,
                                    &pubkey!("So11111111111111111111111111111111111111112"),
                                    &clock,
                                )?;

                                let token_value_in_base = calculate_token_value(
                                    price,
                                    exp,
                                    action.get_base_asset_decimals(),
                                    amount_diff,
                                    mint_decimal,
                                    action.get_base_asset_decimals(),
                                )?;

                                action.run_for_sol(token_value_in_base)?;

                                if !action.passthrough_check {
                                    continue;
                                }
                            };
                        }
                        {
                            if let Some(action) = RoleMut::get_action_mut::<SolLimit>(actions, &[])?
                            {
                                action.run(amount_diff)?;
                                continue;
                            };
                        }
                        {
                            if let Some(action) =
                                RoleMut::get_action_mut::<SolRecurringLimit>(actions, &[])?
                            {
                                action.run(amount_diff, slot)?;
                                continue;
                            };
                        }
                        return Err(SwigAuthenticateError::PermissionDeniedMissingPermission.into());
                    }
                },
                AccountClassification::SwigTokenAccount { balance } => {
                    let account = unsafe { all_accounts.get_unchecked(index) };

                    // Only validate snapshots for writable accounts
                    if account.is_writable() {
                        let data = unsafe { &account.borrow_data_unchecked() };
                        let exclude_ranges = [TOKEN_BALANCE_EXCLUDE_RANGE];
                        let current_hash =
                            hash_except(&data, unsafe { account.owner() }, &exclude_ranges);
                        let snapshot_hash = unsafe { account_snapshots[index].assume_init_ref() };
                        if *snapshot_hash != current_hash {
                            return Err(SwigError::AccountDataModifiedUnexpectedly.into());
                        }
                    }

                    let data = unsafe { &account.borrow_data_unchecked() };
                    let mint = unsafe { data.get_unchecked(TOKEN_MINT_RANGE) };
                    let state = unsafe { *data.get_unchecked(TOKEN_STATE_INDEX) };

                    let authority = unsafe { data.get_unchecked(TOKEN_AUTHORITY_RANGE) };
                    let current_token_balance = u64::from_le_bytes(unsafe {
                        data.get_unchecked(TOKEN_BALANCE_RANGE)
                            .try_into()
                            .map_err(|_| ProgramError::InvalidAccountData)?
                    });

                    if authority != ctx.accounts.swig.key() {
                        return Err(
                            SwigAuthenticateError::PermissionDeniedTokenAccountAuthorityNotSwig
                                .into(),
                        );
                    }
                    if state != TOKEN_ACCOUNT_INITIALIZED_STATE {
                        return Err(
                            SwigAuthenticateError::PermissionDeniedTokenAccountNotInitialized
                                .into(),
                        );
                    }

                    if balance > &current_token_balance {
                        let diff = balance - current_token_balance;
                        // Check oracle token limit
                        {
                            if let Some(action) =
                                RoleMut::get_action_mut::<OracleTokenLimit>(actions, &[0u8])?
                            {
                                let scope_data = unsafe {
                                    &all_accounts
                                        .get_unchecked(all_accounts.len() - 1)
                                        .borrow_data_unchecked()
                                };

                                // let pyth_data = unsafe {
                                //     &all_accounts
                                //         .get_unchecked(all_accounts.len() - 1)
                                //         .borrow_data_unchecked()
                                // };

                                let mapping_data = unsafe {
                                    &all_accounts
                                        .get_unchecked(all_accounts.len() - 2)
                                        .borrow_data_unchecked()
                                };

                                let (price, exp, mint_decimal) =
                                    get_price_data(mapping_data, scope_data, None, mint, &clock)?;

                                let token_value_in_base = calculate_token_value(
                                    price,
                                    exp,
                                    action.get_base_asset_decimals(),
                                    diff,
                                    mint_decimal,
                                    action.get_base_asset_decimals(),
                                )?;

                                action.run_for_token(token_value_in_base)?;

                                if !action.passthrough_check {
                                    continue;
                                }
                            };
                        }
                        {
                            if let Some(action) =
                                RoleMut::get_action_mut::<TokenRecurringLimit>(actions, mint)?
                            {
                                action.run(diff, slot)?;
                                continue;
                            };
                        }
                        {
                            if let Some(action) =
                                RoleMut::get_action_mut::<TokenLimit>(actions, mint)?
                            {
                                action.run(diff)?;
                                continue;
                            };
                        }
                        return Err(SwigAuthenticateError::PermissionDeniedMissingPermission.into());
                    }
                },
                AccountClassification::SwigStakeAccount { state, balance } => {
                    let account = unsafe { all_accounts.get_unchecked(index) };

                    // Only validate snapshots for writable accounts
                    if account.is_writable() {
                        let data = unsafe { &account.borrow_data_unchecked() };
                        let exclude_ranges = [STAKE_BALANCE_EXCLUDE_RANGE];
                        let current_hash =
                            hash_except(&data, unsafe { account.owner() }, &exclude_ranges);
                        let snapshot_hash = unsafe { account_snapshots[index].assume_init_ref() };
                        if *snapshot_hash != current_hash {
                            return Err(SwigError::AccountDataModifiedUnexpectedly.into());
                        }
                    }

                    // Get current stake balance from account data
                    let data = unsafe { &account.borrow_data_unchecked() };

                    // Extract current stake balance from account
                    let current_stake_balance = u64::from_le_bytes(unsafe {
                        data.get_unchecked(STAKE_BALANCE_RANGE)
                            .try_into()
                            .map_err(|_| ProgramError::InvalidAccountData)?
                    });

                    // Calculate the absolute difference in stake amount, regardless of direction
                    let diff = if balance > &current_stake_balance {
                        balance - current_stake_balance // Staking
                    } else if balance < &current_stake_balance {
                        current_stake_balance - balance // Unstaking
                    } else {
                        0 // No change
                    };

                    // Skip further checks if there's no change in stake amount
                    if diff == 0 {
                        continue;
                    }

                    // Both staking and unstaking operations use the same permission system
                    // We check permissions using the absolute difference calculated above

                    // First check if we have unlimited staking permission
                    if RoleMut::get_action_mut::<StakeAll>(actions, &[])?.is_some() {
                        continue;
                    }

                    // Check for fixed limit
                    if let Some(action) = RoleMut::get_action_mut::<StakeLimit>(actions, &[])? {
                        action.run(diff)?;
                        continue;
                    }

                    // Check for recurring limit
                    if let Some(action) =
                        RoleMut::get_action_mut::<StakeRecurringLimit>(actions, &[])?
                    {
                        action.run(diff, slot)?;
                        continue;
                    }

                    // No matching permission found
                    return Err(SwigAuthenticateError::PermissionDeniedMissingPermission.into());
                },
                AccountClassification::ProgramScope {
                    role_index,
                    balance,
                } => {
                    let account = unsafe { all_accounts.get_unchecked(index) };

                    // Get the role with the ProgramScope action
                    let owner = unsafe { all_accounts.get_unchecked(index).owner() };
                    let program_scope =
                        RoleMut::get_action_mut::<ProgramScope>(actions, owner.as_ref())?;

                    match program_scope {
                        Some(program_scope) => {
                            // First verify this is the target account
                            let account_key =
                                unsafe { all_accounts.get_unchecked(index).key().as_slice() };
                            if account_key != program_scope.target_account {
                                return Err(
                                    SwigAuthenticateError::PermissionDeniedMissingPermission.into(),
                                );
                            }

                            // Get the current balance by using the program_scope's
                            // read_account_balance method
                            let data = unsafe { account.borrow_data_unchecked() };

                            // Check if balance field range is valid
                            if program_scope.balance_field_end - program_scope.balance_field_start
                                > 0
                                && program_scope.balance_field_end as usize <= data.len()
                            {
                                // Only validate snapshots for writable accounts
                                if account.is_writable() {
                                    // Hash the data excluding the balance field but including owner
                                    let exclude_ranges =
                                        [program_scope.balance_field_start as usize
                                            ..program_scope.balance_field_end as usize];
                                    let current_hash = hash_except(
                                        &data,
                                        unsafe { account.owner() },
                                        &exclude_ranges,
                                    );
                                    let snapshot_hash =
                                        unsafe { account_snapshots[index].assume_init_ref() };
                                    if *snapshot_hash != current_hash {
                                        return Err(
                                            SwigError::AccountDataModifiedUnexpectedly.into()
                                        );
                                    }
                                }

                                // Read the current balance from the account data
                                let current_balance = match program_scope.read_account_balance(data)
                                {
                                    Ok(bal) => bal,
                                    Err(err) => {
                                        msg!("Error reading balance from account data: {:?}", err);
                                        return Err(
                                            SwigError::InvalidProgramScopeBalanceFields.into()
                                        );
                                    },
                                };

                                let amount_spent = balance - current_balance;

                                // Execute the program scope run with proper amount and slot
                                program_scope.run(amount_spent, Some(slot))?;
                            } else {
                                return Err(SwigError::InvalidProgramScopeBalanceFields.into());
                            }
                        },
                        None => {
                            return Err(
                                SwigAuthenticateError::PermissionDeniedMissingPermission.into()
                            );
                        },
                    }

                    continue;
                },
                _ => {},
            }
        }
    }

    Ok(())
}<|MERGE_RESOLUTION|>--- conflicted
+++ resolved
@@ -19,13 +19,10 @@
 use swig_state::{
     action::{
         all::All,
-<<<<<<< HEAD
         oracle_limits::OracleTokenLimit,
-=======
         program::Program,
         program_all::ProgramAll,
         program_curated::ProgramCurated,
->>>>>>> e15c6387
         program_scope::{NumericType, ProgramScope},
         sol_limit::SolLimit,
         sol_recurring_limit::SolRecurringLimit,
