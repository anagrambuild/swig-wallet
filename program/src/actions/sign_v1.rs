--- conflicted
+++ resolved
@@ -133,7 +133,17 @@
         };
 
     // Authenticate the transaction first
-    sign_v1.authenticate(all_accounts, &role)?;
+    let clock = pinocchio::sysvars::clock::Clock::get()?;
+    let current_slot = clock.slot;
+    match role.authority_type {
+        // todo generify
+        AuthorityType::Ed25519Session | AuthorityType::Secp256k1Session => {
+            sign_v1.authenticate_session(all_accounts, &role, current_slot)?;
+        },
+        _ => {
+            sign_v1.authenticate(all_accounts, &role, current_slot)?;
+        },
+    }
 
     // msg!(
     //     "ctx.remaining_accounts.is_empty(): {:?}",
@@ -265,23 +275,7 @@
     .map_err(SwigError::from)?;
     let b = [bump];
     let signer = swig_account_signer(&id, &b);
-<<<<<<< HEAD
-
-    // Execute the instructions
-=======
-    let clock = pinocchio::sysvars::clock::Clock::get()?;
-    let current_slot = clock.slot;
-    match role.authority_type {
-        //todo generify
-        AuthorityType::Ed25519Session | AuthorityType::Secp256k1Session => {
-            sign_v1.authenticate_session(all_accounts, &role, current_slot)?;
-        },
-        _ => {
-            sign_v1.authenticate(all_accounts, &role, current_slot)?;
-        },
-    }
-
->>>>>>> d5b18081
+
     for ix in ix_iter {
         if let Ok(instruction) = ix {
             instruction.execute(
