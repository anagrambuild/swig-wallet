--- conflicted
+++ resolved
@@ -34,11 +34,7 @@
 pub fn process_instruction(mut ctx: InstructionContext) -> ProgramResult {
     const AI: MaybeUninit<AccountInfo> = MaybeUninit::<AccountInfo>::uninit();
     const AC: MaybeUninit<AccountClassification> = MaybeUninit::<AccountClassification>::uninit();
-<<<<<<< HEAD
-    let mut accounts = [AI; 128];
-=======
     let mut accounts = [AI; 100];
->>>>>>> d5b18081
     let mut classifiers = [AC; 100];
     unsafe {
         execute(&mut ctx, &mut accounts, &mut classifiers)?;
