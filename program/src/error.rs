--- conflicted
+++ resolved
@@ -110,7 +110,8 @@
     /// Account data was modified in unexpected ways during instruction
     /// execution
     AccountDataModifiedUnexpectedly,
-<<<<<<< HEAD
+    /// Cannot update root authority (ID 0)
+    PermissionDeniedCannotUpdateRootAuthority,
     /// Oracle account required for token limit check was not found
     PermissionDeniedMissingOracleAccount,
     /// Failed to read oracle price data
@@ -143,10 +144,6 @@
     OracleExponentMismatch,
     /// Oracle price difference exceeds threshold
     OraclePriceDifferenceExceedsThreshold,
-=======
-    /// Cannot update root authority (ID 0)
-    PermissionDeniedCannotUpdateRootAuthority,
->>>>>>> e15c6387
 }
 
 /// Implements conversion from SwigError to ProgramError.
