use pinocchio::{msg, program_error::ProgramError};
use swig_compact_instructions::InstructionError;
use swig_state::SwigStateError;
use thiserror::Error;

#[derive(Debug, Error)]
pub enum SwigError {
    #[error("Account {0} Owner mismatch")]
    OwnerMismatch(&'static str),
    #[error("Account {0} is not empty")]
    AccountNotEmpty(&'static str),
    #[error("Account {0} must be on curve")]
    NotOnCurve(&'static str),
    #[error("Account {0} must be a signer")]
    ExpectedSigner(&'static str),
    #[error("State Error: {0:?}")]
    StateError(SwigStateError),
    #[error("Account {0} borrow failed")]
    AccountBorrowFailed(&'static str),
    #[error("Invalid Authority Type")]
    InvalidAuthorityType,
    #[error("Call from CPI not allowed")]
    Cpi,
    #[error("Account {0} Invalid Seeds")]
    InvalidSeed(&'static str),
    #[error("Missing Instructions")]
    MissingInstructions,
    #[error("Invalid Authority Payload")]
    InvalidAuthorityPayload,
    #[error("Invalid Authority")]
    InvalidAuthority,
    #[error("Instruction Error: {0}")]
    InstructionError(InstructionError),
    #[error("Serialization Error")]
    SerializationError,
    #[error("Invalid Accounts {0}")]
    InvalidAccounts(&'static str),
    #[error("Permission Denied {0}")]
    PermissionDenied(&'static str),
    #[error("Invalid System Program")]
    InvalidSystemProgram,
    #[error("Invalid Authority")]
    DuplicateAuthority,
    #[error("Invalid Operation {0}")]
    InvalidOperation(&'static str),
<<<<<<< HEAD
    #[error("Invalid account index")]
    InvalidAccountIndex,
    #[error("Invalid field offset")]
    InvalidFieldOffset,
    #[error("Stack underflow")]
    StackUnderflow,
    #[error("Stack overflow")]
    StackOverflow,
    #[error("Div by zero")]
    DivisionByZero,
    #[error("Invalid jump")]
    InvalidJump,
    #[error("No result")]
    NoResult,
    #[error("Invalid target program")]
    InvalidTargetProgram,
    #[error("Too many instructions")]
    TooManyInstructions,
    #[error("Invalid PDA")]
    InvalidPDA,
    #[error("Plugin rejected transaction")]
    PluginRejectedTransaction,
=======
    #[error("Authority Type does not support sessiond")]
    AuthorityTypeDoesNotSupportSessions,
    #[error("Invalid Session Data")]
    InvalidSessionData,
>>>>>>> d5b18081
}

impl From<InstructionError> for SwigError {
    fn from(e: InstructionError) -> Self {
        SwigError::InstructionError(e)
    }
}

impl From<SwigError> for u32 {
    fn from(val: SwigError) -> Self {
        match val {
            SwigError::OwnerMismatch { .. } => 0,
            SwigError::AccountNotEmpty { .. } => 1,
            SwigError::NotOnCurve { .. } => 2,
            SwigError::ExpectedSigner { .. } => 3,
            SwigError::StateError { .. } => 4,
            SwigError::AccountBorrowFailed { .. } => 5,
            SwigError::InvalidAuthorityType => 6,
            SwigError::Cpi => 7,
            SwigError::InvalidSeed(_) => 8,
            SwigError::MissingInstructions => 9,
            SwigError::InvalidAuthorityPayload => 10,
            SwigError::InvalidAuthority => 11,
            SwigError::InstructionError(_) => 12,
            SwigError::SerializationError => 13,
            SwigError::InvalidAccounts { .. } => 14,
            SwigError::PermissionDenied { .. } => 15,
            SwigError::InvalidSystemProgram => 16,
            SwigError::DuplicateAuthority => 17,
            SwigError::InvalidOperation { .. } => 18,
<<<<<<< HEAD
            SwigError::InvalidAccountIndex => 19,
            SwigError::InvalidFieldOffset => 20,
            SwigError::StackUnderflow => 21,
            SwigError::StackOverflow => 22,
            SwigError::DivisionByZero => 23,
            SwigError::InvalidJump => 24,
            SwigError::NoResult => 25,
            SwigError::InvalidTargetProgram => 26,
            SwigError::TooManyInstructions => 27,
            SwigError::InvalidPDA => 28,
            SwigError::PluginRejectedTransaction => 29,
=======
            SwigError::AuthorityTypeDoesNotSupportSessions => 19,
            SwigError::InvalidSessionData => 20,
>>>>>>> d5b18081
        }
    }
}

impl From<SwigError> for ProgramError {
    fn from(e: SwigError) -> Self {
        msg!("Error: {:?}", e);
        ProgramError::Custom(e.into())
    }
}

impl From<SwigStateError> for SwigError {
    fn from(e: SwigStateError) -> Self {
        SwigError::StateError(e)
    }
}<|MERGE_RESOLUTION|>--- conflicted
+++ resolved
@@ -43,7 +43,6 @@
     DuplicateAuthority,
     #[error("Invalid Operation {0}")]
     InvalidOperation(&'static str),
-<<<<<<< HEAD
     #[error("Invalid account index")]
     InvalidAccountIndex,
     #[error("Invalid field offset")]
@@ -66,12 +65,10 @@
     InvalidPDA,
     #[error("Plugin rejected transaction")]
     PluginRejectedTransaction,
-=======
     #[error("Authority Type does not support sessiond")]
     AuthorityTypeDoesNotSupportSessions,
     #[error("Invalid Session Data")]
     InvalidSessionData,
->>>>>>> d5b18081
 }
 
 impl From<InstructionError> for SwigError {
@@ -102,22 +99,19 @@
             SwigError::InvalidSystemProgram => 16,
             SwigError::DuplicateAuthority => 17,
             SwigError::InvalidOperation { .. } => 18,
-<<<<<<< HEAD
-            SwigError::InvalidAccountIndex => 19,
-            SwigError::InvalidFieldOffset => 20,
-            SwigError::StackUnderflow => 21,
-            SwigError::StackOverflow => 22,
-            SwigError::DivisionByZero => 23,
-            SwigError::InvalidJump => 24,
-            SwigError::NoResult => 25,
-            SwigError::InvalidTargetProgram => 26,
-            SwigError::TooManyInstructions => 27,
-            SwigError::InvalidPDA => 28,
-            SwigError::PluginRejectedTransaction => 29,
-=======
             SwigError::AuthorityTypeDoesNotSupportSessions => 19,
             SwigError::InvalidSessionData => 20,
->>>>>>> d5b18081
+            SwigError::InvalidAccountIndex => 21,
+            SwigError::InvalidFieldOffset => 22,
+            SwigError::StackUnderflow => 23,
+            SwigError::StackOverflow => 24,
+            SwigError::DivisionByZero => 25,
+            SwigError::InvalidJump => 26,
+            SwigError::NoResult => 27,
+            SwigError::InvalidTargetProgram => 28,
+            SwigError::TooManyInstructions => 29,
+            SwigError::InvalidPDA => 30,
+            SwigError::PluginRejectedTransaction => 31,
         }
     }
 }
