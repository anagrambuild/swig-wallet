use solana_sdk::{
    hash as sha256,
    instruction::{AccountMeta, Instruction},
    keccak,
    pubkey::Pubkey,
    system_program,
};
use solana_secp256r1_program::new_secp256r1_instruction_with_signature;
pub use swig;
use swig::actions::{
    add_authority_v1::AddAuthorityV1Args,
    create_session_v1::CreateSessionV1Args,
    create_sub_account_v1::CreateSubAccountV1Args,
    create_v1::CreateV1Args,
    remove_authority_v1::RemoveAuthorityV1Args,
    sub_account_sign_v1::SubAccountSignV1Args,
    toggle_sub_account_v1::ToggleSubAccountV1Args,
    transfer_assets_v1::TransferAssetsV1Args,
    update_authority_v1::{AuthorityUpdateOperation, UpdateAuthorityV1Args},
    withdraw_from_sub_account_v1::WithdrawFromSubAccountV1Args,
};
pub use swig_compact_instructions::*;
use swig_state::{
    action::{
        all::All, all_but_manage_authority::AllButManageAuthority,
<<<<<<< HEAD
        manage_authority::ManageAuthority, oracle_limits::OracleTokenLimit,
        oracle_recurring_limit::OracleRecurringLimit, program::Program, program_all::ProgramAll,
        program_curated::ProgramCurated, program_scope::ProgramScope, sol_limit::SolLimit,
=======
        manage_authority::ManageAuthority, program::Program, program_all::ProgramAll,
        program_curated::ProgramCurated, program_scope::ProgramScope,
        sol_destination_limit::SolDestinationLimit, sol_limit::SolLimit,
        sol_recurring_destination_limit::SolRecurringDestinationLimit,
>>>>>>> bdb161e2
        sol_recurring_limit::SolRecurringLimit, stake_all::StakeAll, stake_limit::StakeLimit,
        stake_recurring_limit::StakeRecurringLimit, sub_account::SubAccount,
        token_destination_limit::TokenDestinationLimit, token_limit::TokenLimit,
        token_recurring_destination_limit::TokenRecurringDestinationLimit,
        token_recurring_limit::TokenRecurringLimit, Action, Permission,
    },
    authority::{
        secp256k1::{hex_encode, AccountsPayload},
        AuthorityType,
    },
    swig::swig_account_seeds,
    IntoBytes, Transmutable,
};

pub enum ClientAction {
    TokenLimit(TokenLimit),
    TokenDestinationLimit(TokenDestinationLimit),
    TokenRecurringLimit(TokenRecurringLimit),
    TokenRecurringDestinationLimit(TokenRecurringDestinationLimit),
    SolLimit(SolLimit),
    SolRecurringLimit(SolRecurringLimit),
    SolDestinationLimit(SolDestinationLimit),
    SolRecurringDestinationLimit(SolRecurringDestinationLimit),
    Program(Program),
    ProgramAll(ProgramAll),
    ProgramCurated(ProgramCurated),
    ProgramScope(ProgramScope),
    All(All),
    AllButManageAuthority(AllButManageAuthority),
    ManageAuthority(ManageAuthority),
    SubAccount(SubAccount),
    StakeLimit(StakeLimit),
    StakeRecurringLimit(StakeRecurringLimit),
    StakeAll(StakeAll),
    OracleTokenLimit(OracleTokenLimit),
    OracleRecurringLimit(OracleRecurringLimit),
}

impl ClientAction {
    pub fn write(&self, data: &mut Vec<u8>) -> Result<(), anyhow::Error> {
        let (permission, length) = match self {
            ClientAction::TokenLimit(_) => (Permission::TokenLimit, TokenLimit::LEN),
            ClientAction::TokenDestinationLimit(_) => (
                Permission::TokenDestinationLimit,
                TokenDestinationLimit::LEN,
            ),
            ClientAction::TokenRecurringLimit(_) => {
                (Permission::TokenRecurringLimit, TokenRecurringLimit::LEN)
            },
            ClientAction::TokenRecurringDestinationLimit(_) => (
                Permission::TokenRecurringDestinationLimit,
                TokenRecurringDestinationLimit::LEN,
            ),
            ClientAction::SolLimit(_) => (Permission::SolLimit, SolLimit::LEN),
            ClientAction::SolRecurringLimit(_) => {
                (Permission::SolRecurringLimit, SolRecurringLimit::LEN)
            },
            ClientAction::SolDestinationLimit(_) => {
                (Permission::SolDestinationLimit, SolDestinationLimit::LEN)
            },
            ClientAction::SolRecurringDestinationLimit(_) => (
                Permission::SolRecurringDestinationLimit,
                SolRecurringDestinationLimit::LEN,
            ),
            ClientAction::Program(_) => (Permission::Program, Program::LEN),
            ClientAction::ProgramAll(_) => (Permission::ProgramAll, ProgramAll::LEN),
            ClientAction::ProgramCurated(_) => (Permission::ProgramCurated, ProgramCurated::LEN),
            ClientAction::ProgramScope(_) => (Permission::ProgramScope, ProgramScope::LEN),
            ClientAction::All(_) => (Permission::All, All::LEN),
            ClientAction::AllButManageAuthority(_) => (
                Permission::AllButManageAuthority,
                AllButManageAuthority::LEN,
            ),
            ClientAction::ManageAuthority(_) => (Permission::ManageAuthority, ManageAuthority::LEN),
            ClientAction::SubAccount(_) => (Permission::SubAccount, SubAccount::LEN),
            ClientAction::StakeLimit(_) => (Permission::StakeLimit, StakeLimit::LEN),
            ClientAction::StakeRecurringLimit(_) => {
                (Permission::StakeRecurringLimit, StakeRecurringLimit::LEN)
            },
            ClientAction::StakeAll(_) => (Permission::StakeAll, StakeAll::LEN),
            ClientAction::OracleTokenLimit(_) => {
                (Permission::OracleTokenLimit, OracleTokenLimit::LEN)
            },
            ClientAction::OracleRecurringLimit(_) => {
                (Permission::OracleRecurringLimit, OracleRecurringLimit::LEN)
            },
        };
        let offset = data.len() as u32;
        let header = Action::new(
            permission,
            length as u16,
            offset + Action::LEN as u32 + length as u32,
        );
        let header_bytes = header
            .into_bytes()
            .map_err(|e| anyhow::anyhow!("Failed to serialize header {:?}", e))?;
        data.extend_from_slice(header_bytes);
        let bytes_res = match self {
            ClientAction::TokenLimit(action) => action.into_bytes(),
            ClientAction::TokenDestinationLimit(action) => action.into_bytes(),
            ClientAction::TokenRecurringLimit(action) => action.into_bytes(),
            ClientAction::TokenRecurringDestinationLimit(action) => action.into_bytes(),
            ClientAction::SolLimit(action) => action.into_bytes(),
            ClientAction::SolRecurringLimit(action) => action.into_bytes(),
            ClientAction::SolDestinationLimit(action) => action.into_bytes(),
            ClientAction::SolRecurringDestinationLimit(action) => action.into_bytes(),
            ClientAction::Program(action) => action.into_bytes(),
            ClientAction::ProgramAll(action) => action.into_bytes(),
            ClientAction::ProgramCurated(action) => action.into_bytes(),
            ClientAction::ProgramScope(action) => action.into_bytes(),
            ClientAction::All(action) => action.into_bytes(),
            ClientAction::AllButManageAuthority(action) => action.into_bytes(),
            ClientAction::ManageAuthority(action) => action.into_bytes(),
            ClientAction::SubAccount(action) => action.into_bytes(),
            ClientAction::StakeLimit(action) => action.into_bytes(),
            ClientAction::StakeRecurringLimit(action) => action.into_bytes(),
            ClientAction::StakeAll(action) => action.into_bytes(),
            ClientAction::OracleTokenLimit(action) => action.into_bytes(),
            ClientAction::OracleRecurringLimit(action) => action.into_bytes(),
        };
        data.extend_from_slice(
            bytes_res.map_err(|e| anyhow::anyhow!("Failed to serialize action {:?}", e))?,
        );
        Ok(())
    }
}

pub fn program_id() -> Pubkey {
    swig::ID.into()
}

pub fn swig_key(id: String) -> Pubkey {
    Pubkey::find_program_address(&swig_account_seeds(id.as_bytes()), &program_id()).0
}

pub struct AuthorityConfig<'a> {
    pub authority_type: AuthorityType,
    pub authority: &'a [u8],
}

fn prepare_secp256k1_payload(
    current_slot: u64,
    counter: u32,
    data_payload: &[u8],
    accounts_payload: &[u8],
    prefix: &[u8],
) -> [u8; 32] {
    let compressed_payload = sha256::hash(
        &[
            data_payload,
            accounts_payload,
            &current_slot.to_le_bytes(),
            &counter.to_le_bytes(),
        ]
        .concat(),
    )
    .to_bytes();
    let mut compressed_payload_hex = [0u8; 64];
    hex_encode(&compressed_payload, &mut compressed_payload_hex);
    keccak::hash(&[prefix, &compressed_payload_hex].concat()).to_bytes()
}

fn accounts_payload_from_meta(meta: &AccountMeta) -> AccountsPayload {
    AccountsPayload::new(meta.pubkey.to_bytes(), meta.is_writable, meta.is_signer)
}

pub struct CreateInstruction;
impl CreateInstruction {
    pub fn new(
        swig_account: Pubkey,
        swig_bump_seed: u8,
        payer: Pubkey,
        swig_wallet_address: Pubkey,
        wallet_address_bump: u8,
        initial_authority: AuthorityConfig,
        actions: Vec<ClientAction>,
        id: [u8; 32],
    ) -> anyhow::Result<Instruction> {
        let create = CreateV1Args::new(
            id,
            swig_bump_seed,
            initial_authority.authority_type,
            initial_authority.authority.len() as u16,
            wallet_address_bump,
        );
        let mut write = Vec::new();
        write.extend_from_slice(
            create
                .into_bytes()
                .map_err(|e| anyhow::anyhow!("Failed to serialize create {:?}", e))?,
        );
        write.extend_from_slice(initial_authority.authority);
        let mut action_bytes = Vec::new();
        for action in actions {
            action
                .write(&mut action_bytes)
                .map_err(|e| anyhow::anyhow!("Failed to serialize action {:?}", e))?;
        }
        write.append(&mut action_bytes);
        Ok(Instruction {
            program_id: Pubkey::from(swig::ID),
            accounts: vec![
                AccountMeta::new(swig_account, false),
                AccountMeta::new(payer, true),
                AccountMeta::new(swig_wallet_address, false),
                AccountMeta::new(system_program::ID, false),
            ],
            data: write,
        })
    }
}

pub struct AddAuthorityInstruction;
impl AddAuthorityInstruction {
    pub fn new_with_ed25519_authority(
        swig_account: Pubkey,
        payer: Pubkey,
        authority: Pubkey,
        acting_role_id: u32,
        new_authority_config: AuthorityConfig,
        actions: Vec<ClientAction>,
    ) -> anyhow::Result<Instruction> {
        let accounts = vec![
            AccountMeta::new(swig_account, false),
            AccountMeta::new(payer, true),
            AccountMeta::new_readonly(system_program::ID, false),
            AccountMeta::new_readonly(authority, true),
        ];

        let mut write = Vec::new();
        let mut action_bytes = Vec::new();
        let num_actions = actions.len() as u8;
        for action in actions {
            action
                .write(&mut action_bytes)
                .map_err(|e| anyhow::anyhow!("Failed to serialize action {:?}", e))?;
        }
        let args = AddAuthorityV1Args::new(
            acting_role_id,
            new_authority_config.authority_type,
            new_authority_config.authority.len() as u16,
            action_bytes.len() as u16,
            num_actions,
        );

        write.extend_from_slice(args.into_bytes().unwrap());
        write.extend_from_slice(new_authority_config.authority);
        write.extend_from_slice(&action_bytes);
        write.extend_from_slice(&[3]);
        Ok(Instruction {
            program_id: Pubkey::from(swig::ID),
            accounts,
            data: write,
        })
    }

    pub fn new_with_secp256k1_authority<F>(
        swig_account: Pubkey,
        payer: Pubkey,
        mut authority_payload_fn: F,
        current_slot: u64,
        counter: u32,
        acting_role_id: u32,
        new_authority_config: AuthorityConfig,
        actions: Vec<ClientAction>,
    ) -> anyhow::Result<Instruction>
    where
        F: FnMut(&[u8]) -> [u8; 65],
    {
        let accounts = vec![
            AccountMeta::new(swig_account, false),
            AccountMeta::new(payer, true),
            AccountMeta::new_readonly(system_program::ID, false),
        ];
        let mut action_bytes = Vec::new();
        let num_actions = actions.len() as u8;
        for action in actions {
            action
                .write(&mut action_bytes)
                .map_err(|e| anyhow::anyhow!("Failed to serialize action {:?}", e))?;
        }
        let args = AddAuthorityV1Args::new(
            acting_role_id,
            new_authority_config.authority_type,
            new_authority_config.authority.len() as u16,
            action_bytes.len() as u16,
            num_actions,
        );
        let arg_bytes = args
            .into_bytes()
            .map_err(|e| anyhow::anyhow!("Failed to serialize args {:?}", e))?;

        let mut account_payload_bytes = Vec::new();
        for account in &accounts {
            account_payload_bytes
                .extend_from_slice(accounts_payload_from_meta(account).into_bytes().unwrap());
        }

        let mut signature_bytes = Vec::new();
        signature_bytes.extend_from_slice(arg_bytes);
        signature_bytes.extend_from_slice(new_authority_config.authority);
        signature_bytes.extend_from_slice(&action_bytes);
        let nonced_payload = prepare_secp256k1_payload(
            current_slot,
            counter,
            &signature_bytes,
            &account_payload_bytes,
            &[],
        );
        let signature = authority_payload_fn(&nonced_payload);
        let mut authority_payload = Vec::new();
        authority_payload.extend_from_slice(&current_slot.to_le_bytes());
        authority_payload.extend_from_slice(&counter.to_le_bytes());
        authority_payload.extend_from_slice(&signature);

        Ok(Instruction {
            program_id: Pubkey::from(swig::ID),
            accounts,
            data: [
                arg_bytes,
                new_authority_config.authority,
                &action_bytes,
                &authority_payload,
            ]
            .concat(),
        })
    }

    pub fn new_with_secp256r1_authority<F>(
        swig_account: Pubkey,
        payer: Pubkey,
        mut authority_payload_fn: F,
        current_slot: u64,
        counter: u32,
        acting_role_id: u32,
        public_key: &[u8; 33],
        new_authority_config: AuthorityConfig,
        actions: Vec<ClientAction>,
    ) -> anyhow::Result<Vec<Instruction>>
    where
        F: FnMut(&[u8]) -> [u8; 64],
    {
        let accounts = vec![
            AccountMeta::new(swig_account, false),
            AccountMeta::new(payer, true),
            AccountMeta::new_readonly(system_program::ID, false),
            AccountMeta::new_readonly(solana_sdk::sysvar::instructions::ID, false),
        ];

        let mut action_bytes = Vec::new();
        let num_actions = actions.len() as u8;
        for action in actions {
            action
                .write(&mut action_bytes)
                .map_err(|e| anyhow::anyhow!("Failed to serialize action {:?}", e))?;
        }

        let args = AddAuthorityV1Args::new(
            acting_role_id,
            new_authority_config.authority_type,
            new_authority_config.authority.len() as u16,
            action_bytes.len() as u16,
            num_actions,
        );
        let args_bytes = args
            .into_bytes()
            .map_err(|e| anyhow::anyhow!("Failed to serialize args {:?}", e))?;

        // Create the message hash for secp256r1 authentication
        let mut account_payload_bytes = Vec::new();
        for account in &accounts {
            account_payload_bytes.extend_from_slice(
                accounts_payload_from_meta(account)
                    .into_bytes()
                    .map_err(|e| anyhow::anyhow!("Failed to serialize account meta {:?}", e))?,
            );
        }

        let mut data_to_besigned_bytes = Vec::new();
        data_to_besigned_bytes.extend_from_slice(args_bytes);
        data_to_besigned_bytes.extend_from_slice(new_authority_config.authority);
        data_to_besigned_bytes.extend_from_slice(&action_bytes);

        // Compute message hash (keccak for secp256r1 compatibility)
        let slot_bytes = current_slot.to_le_bytes();
        let counter_bytes = counter.to_le_bytes();
        let message_hash = keccak::hash(
            &[
                &data_to_besigned_bytes,
                &account_payload_bytes,
                &slot_bytes[..],
                &counter_bytes[..],
            ]
            .concat(),
        )
        .to_bytes();

        // Get signature from authority function
        let signature = authority_payload_fn(&message_hash);
        // Create secp256r1 verify instruction
        let secp256r1_verify_ix =
            new_secp256r1_instruction_with_signature(&message_hash, &signature, public_key);
        // For secp256r1, the authority payload includes slot, counter, instruction
        // index, and padding Must be at least 17 bytes to satisfy
        // secp256r1_authority_authenticate() requirements
        let instruction_sysvar_index = 3; // Instructions sysvar is at index 3
        let mut authority_payload = Vec::new();
        authority_payload.extend_from_slice(&current_slot.to_le_bytes()); // 8 bytes
        authority_payload.extend_from_slice(&counter.to_le_bytes()); // 4 bytes
        authority_payload.push(instruction_sysvar_index as u8); // 1 byte: index of instruction sysvar
        authority_payload.extend_from_slice(&[0u8; 4]); // 4 bytes padding to meet 17 byte minimum

        let main_ix = Instruction {
            program_id: Pubkey::from(swig::ID),
            accounts,
            data: [
                args_bytes,
                new_authority_config.authority,
                &action_bytes,
                &authority_payload,
            ]
            .concat(),
        };

        Ok(vec![secp256r1_verify_ix, main_ix])
    }
}

pub struct SignInstruction;
impl SignInstruction {
    pub fn new_ed25519(
        swig_account: Pubkey,
        payer: Pubkey,
        authority: Pubkey,
        inner_instruction: Instruction,
        role_id: u32,
    ) -> anyhow::Result<Instruction> {
        let accounts = vec![
            AccountMeta::new(swig_account, false),
            AccountMeta::new(payer, true),
            AccountMeta::new_readonly(authority, true),
        ];
        let (accounts, ixs) = compact_instructions(swig_account, accounts, vec![inner_instruction]);
        let ix_bytes = ixs.into_bytes();
        let args = swig::actions::sign_v1::SignV1Args::new(role_id, ix_bytes.len() as u16);
        let arg_bytes = args
            .into_bytes()
            .map_err(|e| anyhow::anyhow!("Failed to serialize args {:?}", e))?;
        Ok(Instruction {
            program_id: Pubkey::from(swig::ID),
            accounts,
            data: [arg_bytes, &ix_bytes, &[2]].concat(),
        })
    }

    pub fn new_secp256k1<F>(
        swig_account: Pubkey,
        payer: Pubkey,
        mut authority_payload_fn: F,
        current_slot: u64,
        counter: u32,
        inner_instruction: Instruction,
        role_id: u32,
    ) -> anyhow::Result<Instruction>
    where
        F: FnMut(&[u8]) -> [u8; 65],
    {
        let accounts = vec![
            AccountMeta::new(swig_account, false),
            AccountMeta::new(payer, true),
            AccountMeta::new_readonly(system_program::ID, false),
        ];
        let (accounts, ixs) = compact_instructions(swig_account, accounts, vec![inner_instruction]);
        let ix_bytes = ixs.into_bytes();
        let args = swig::actions::sign_v1::SignV1Args::new(role_id, ix_bytes.len() as u16);

        let arg_bytes = args
            .into_bytes()
            .map_err(|e| anyhow::anyhow!("Failed to serialize args {:?}", e))?;

        let mut account_payload_bytes = Vec::new();
        for account in &accounts {
            account_payload_bytes.extend_from_slice(
                accounts_payload_from_meta(account)
                    .into_bytes()
                    .map_err(|e| anyhow::anyhow!("Failed to serialize account meta {:?}", e))?,
            );
        }

        let mut signature_bytes = Vec::new();
        signature_bytes.extend_from_slice(&ix_bytes);

        let nonced_payload = prepare_secp256k1_payload(
            current_slot,
            counter,
            &signature_bytes,
            &account_payload_bytes,
            &[],
        );
        let signature = authority_payload_fn(&nonced_payload);
        let mut authority_payload = Vec::new();
        authority_payload.extend_from_slice(&current_slot.to_le_bytes());
        authority_payload.extend_from_slice(&counter.to_le_bytes());
        authority_payload.extend_from_slice(&signature);

        Ok(Instruction {
            program_id: Pubkey::from(swig::ID),
            accounts,
            data: [arg_bytes, &ix_bytes, &authority_payload].concat(),
        })
    }

    pub fn new_secp256r1<F>(
        swig_account: Pubkey,
        payer: Pubkey,
        mut authority_payload_fn: F,
        current_slot: u64,
        counter: u32,
        inner_instruction: Instruction,
        role_id: u32,
        public_key: &[u8; 33],
    ) -> anyhow::Result<Vec<Instruction>>
    where
        F: FnMut(&[u8]) -> [u8; 64],
    {
        let accounts = vec![
            AccountMeta::new(swig_account, false),
            AccountMeta::new(payer, true),
            AccountMeta::new_readonly(system_program::ID, false),
            AccountMeta::new_readonly(solana_sdk::sysvar::instructions::ID, false),
        ];
        let (accounts, ixs) = compact_instructions(swig_account, accounts, vec![inner_instruction]);
        let ix_bytes = ixs.into_bytes();
        let args = swig::actions::sign_v1::SignV1Args::new(role_id, ix_bytes.len() as u16);

        let arg_bytes = args
            .into_bytes()
            .map_err(|e| anyhow::anyhow!("Failed to serialize args {:?}", e))?;

        // Create the message hash for secp256r1 authentication
        let mut account_payload_bytes = Vec::new();
        for account in &accounts {
            account_payload_bytes.extend_from_slice(
                accounts_payload_from_meta(account)
                    .into_bytes()
                    .map_err(|e| anyhow::anyhow!("Failed to serialize account meta {:?}", e))?,
            );
        }

        // Compute message hash (keccak for secp256r1 compatibility)
        let slot_bytes = current_slot.to_le_bytes();
        let counter_bytes = counter.to_le_bytes();
        let message_hash = keccak::hash(
            &[
                &ix_bytes,
                &account_payload_bytes,
                &slot_bytes[..],
                &counter_bytes[..],
            ]
            .concat(),
        )
        .to_bytes();

        // Get signature from authority function
        let signature = authority_payload_fn(&message_hash);

        // Create secp256r1 verify instruction
        let secp256r1_verify_ix =
            new_secp256r1_instruction_with_signature(&message_hash, &signature, public_key);

        // For secp256r1, the authority payload includes slot, counter, instruction
        // index, and padding Must be at least 17 bytes to satisfy
        // secp256r1_authority_authenticate() requirements
        let instruction_sysvar_index = 3; // Try hardcoded index 3 for debugging
        let mut authority_payload = Vec::new();
        authority_payload.extend_from_slice(&current_slot.to_le_bytes()); // 8 bytes
        authority_payload.extend_from_slice(&counter.to_le_bytes()); // 4 bytes
        authority_payload.push(instruction_sysvar_index as u8); // 1 byte: index of instruction sysvar
        authority_payload.extend_from_slice(&[0u8; 4]); // 4 bytes padding to meet 17 byte minimum

        let main_ix = Instruction {
            program_id: Pubkey::from(swig::ID),
            accounts,
            data: [arg_bytes, &ix_bytes, &authority_payload].concat(),
        };

        Ok(vec![secp256r1_verify_ix, main_ix])
    }
}

pub struct SignV2Instruction;
impl SignV2Instruction {
    pub fn new_ed25519(
        swig_account: Pubkey,
        swig_wallet_address: Pubkey,
        payer: Pubkey,
        authority: Pubkey,
        inner_instruction: Instruction,
        role_id: u32,
    ) -> anyhow::Result<Instruction> {
        let accounts = vec![
            AccountMeta::new(swig_account, false),
            AccountMeta::new(swig_wallet_address, false),
            AccountMeta::new(payer, true),
            AccountMeta::new_readonly(authority, true),
        ];
        let (accounts, ixs) = compact_instructions(swig_account, accounts, vec![inner_instruction]);
        let ix_bytes = ixs.into_bytes();
        let args = swig::actions::sign_v2::SignV2Args::new(role_id, ix_bytes.len() as u16);
        let arg_bytes = args
            .into_bytes()
            .map_err(|e| anyhow::anyhow!("Failed to serialize args {:?}", e))?;
        Ok(Instruction {
            program_id: Pubkey::from(swig::ID),
            accounts,
            data: [arg_bytes, &ix_bytes, &[3]].concat(),
        })
    }

    pub fn new_secp256k1<F>(
        swig_account: Pubkey,
        swig_wallet_address: Pubkey,
        payer: Pubkey,
        mut authority_payload_fn: F,
        current_slot: u64,
        counter: u32,
        inner_instruction: Instruction,
        role_id: u32,
    ) -> anyhow::Result<Instruction>
    where
        F: FnMut(&[u8]) -> [u8; 65],
    {
        let accounts = vec![
            AccountMeta::new(swig_account, false),
            AccountMeta::new(swig_wallet_address, false),
            AccountMeta::new(payer, true),
            AccountMeta::new_readonly(system_program::ID, false),
        ];
        let (accounts, ixs) = compact_instructions(swig_account, accounts, vec![inner_instruction]);
        let ix_bytes = ixs.into_bytes();
        let args = swig::actions::sign_v2::SignV2Args::new(role_id, ix_bytes.len() as u16);

        let arg_bytes = args
            .into_bytes()
            .map_err(|e| anyhow::anyhow!("Failed to serialize args {:?}", e))?;

        let mut account_payload_bytes = Vec::new();
        for account in &accounts {
            account_payload_bytes.extend_from_slice(
                accounts_payload_from_meta(account)
                    .into_bytes()
                    .map_err(|e| anyhow::anyhow!("Failed to serialize account meta {:?}", e))?,
            );
        }

        let mut signature_bytes = Vec::new();
        signature_bytes.extend_from_slice(&ix_bytes);

        let nonced_payload = prepare_secp256k1_payload(
            current_slot,
            counter,
            &signature_bytes,
            &account_payload_bytes,
            &[],
        );
        let signature = authority_payload_fn(&nonced_payload);
        let mut authority_payload = Vec::new();
        authority_payload.extend_from_slice(&current_slot.to_le_bytes());
        authority_payload.extend_from_slice(&counter.to_le_bytes());
        authority_payload.extend_from_slice(&signature);

        Ok(Instruction {
            program_id: Pubkey::from(swig::ID),
            accounts,
            data: [arg_bytes, &ix_bytes, &authority_payload].concat(),
        })
    }

    pub fn new_secp256r1<F>(
        swig_account: Pubkey,
        swig_wallet_address: Pubkey,
        payer: Pubkey,
        mut authority_payload_fn: F,
        current_slot: u64,
        counter: u32,
        inner_instruction: Instruction,
        role_id: u32,
        public_key: &[u8; 33],
    ) -> anyhow::Result<Vec<Instruction>>
    where
        F: FnMut(&[u8]) -> [u8; 64],
    {
        let accounts = vec![
            AccountMeta::new(swig_account, false),
            AccountMeta::new(swig_wallet_address, false),
            AccountMeta::new(payer, true),
            AccountMeta::new_readonly(system_program::ID, false),
            AccountMeta::new_readonly(solana_sdk::sysvar::instructions::ID, false),
        ];
        let (accounts, ixs) = compact_instructions(swig_account, accounts, vec![inner_instruction]);
        let ix_bytes = ixs.into_bytes();
        let args = swig::actions::sign_v2::SignV2Args::new(role_id, ix_bytes.len() as u16);

        let arg_bytes = args
            .into_bytes()
            .map_err(|e| anyhow::anyhow!("Failed to serialize args {:?}", e))?;

        // Create the message hash for secp256r1 authentication
        let mut account_payload_bytes = Vec::new();
        for account in &accounts {
            account_payload_bytes.extend_from_slice(
                accounts_payload_from_meta(account)
                    .into_bytes()
                    .map_err(|e| anyhow::anyhow!("Failed to serialize account meta {:?}", e))?,
            );
        }

        // Compute message hash (keccak for secp256r1 compatibility)
        let slot_bytes = current_slot.to_le_bytes();
        let counter_bytes = counter.to_le_bytes();
        let message_hash = keccak::hash(
            &[
                &ix_bytes,
                &account_payload_bytes,
                &slot_bytes[..],
                &counter_bytes[..],
            ]
            .concat(),
        )
        .to_bytes();

        // Get signature from authority function
        let signature = authority_payload_fn(&message_hash);

        // Create secp256r1 verify instruction
        let secp256r1_verify_ix =
            new_secp256r1_instruction_with_signature(&message_hash, &signature, public_key);

        // For secp256r1, the authority payload includes slot, counter, instruction
        // index, and padding Must be at least 17 bytes to satisfy
        // secp256r1_authority_authenticate() requirements
        let instruction_sysvar_index = 4; // Instructions sysvar is at index 4 for SignV2
        let mut authority_payload = Vec::new();
        authority_payload.extend_from_slice(&current_slot.to_le_bytes()); // 8 bytes
        authority_payload.extend_from_slice(&counter.to_le_bytes()); // 4 bytes
        authority_payload.push(instruction_sysvar_index as u8); // 1 byte: index of instruction sysvar
        authority_payload.extend_from_slice(&[0u8; 4]); // 4 bytes padding to meet 17 byte minimum

        let main_ix = Instruction {
            program_id: Pubkey::from(swig::ID),
            accounts,
            data: [arg_bytes, &ix_bytes, &authority_payload].concat(),
        };

        Ok(vec![secp256r1_verify_ix, main_ix])
    }
}

pub struct RemoveAuthorityInstruction;
impl RemoveAuthorityInstruction {
    pub fn new_with_ed25519_authority(
        swig_account: Pubkey,
        payer: Pubkey,
        authority: Pubkey,
        acting_role_id: u32,
        authority_to_remove_id: u32,
    ) -> anyhow::Result<Instruction> {
        let accounts = vec![
            AccountMeta::new(swig_account, false),
            AccountMeta::new(payer, true),
            AccountMeta::new_readonly(system_program::ID, false),
            AccountMeta::new_readonly(authority, true),
        ];

        let args = RemoveAuthorityV1Args::new(acting_role_id, authority_to_remove_id, 1);
        let arg_bytes = args
            .into_bytes()
            .map_err(|e| anyhow::anyhow!("Failed to serialize args {:?}", e))?;
        Ok(Instruction {
            program_id: Pubkey::from(swig::ID),
            accounts,
            data: [arg_bytes, &[3]].concat(),
        })
    }

    pub fn new_with_secp256k1_authority<F>(
        swig_account: Pubkey,
        payer: Pubkey,
        mut authority_payload_fn: F,
        current_slot: u64,
        counter: u32,
        acting_role_id: u32,
        authority_to_remove_id: u32,
    ) -> anyhow::Result<Instruction>
    where
        F: FnMut(&[u8]) -> [u8; 65],
    {
        let accounts = vec![
            AccountMeta::new(swig_account, false),
            AccountMeta::new(payer, true),
            AccountMeta::new_readonly(system_program::ID, false),
        ];
        let args = RemoveAuthorityV1Args::new(acting_role_id, authority_to_remove_id, 65);
        let arg_bytes = args
            .into_bytes()
            .map_err(|e| anyhow::anyhow!("Failed to serialize args {:?}", e))?;

        let mut account_payload_bytes = Vec::new();
        for account in &accounts {
            account_payload_bytes.extend_from_slice(
                accounts_payload_from_meta(account)
                    .into_bytes()
                    .map_err(|e| anyhow::anyhow!("Failed to serialize account meta {:?}", e))?,
            );
        }

        let mut signature_bytes = Vec::new();
        signature_bytes.extend_from_slice(arg_bytes);
        let nonced_payload = prepare_secp256k1_payload(
            current_slot,
            counter,
            &signature_bytes,
            &account_payload_bytes,
            &[],
        );
        let signature = authority_payload_fn(&nonced_payload);
        let mut authority_payload = Vec::new();
        authority_payload.extend_from_slice(&current_slot.to_le_bytes());
        authority_payload.extend_from_slice(&counter.to_le_bytes());
        authority_payload.extend_from_slice(&signature);

        Ok(Instruction {
            program_id: Pubkey::from(swig::ID),
            accounts,
            data: [arg_bytes, &authority_payload].concat(),
        })
    }

    pub fn new_with_secp256r1_authority<F>(
        swig_account: Pubkey,
        payer: Pubkey,
        mut authority_payload_fn: F,
        current_slot: u64,
        counter: u32,
        acting_role_id: u32,
        authority_to_remove_id: u32,
        public_key: &[u8; 33],
    ) -> anyhow::Result<Vec<Instruction>>
    where
        F: FnMut(&[u8]) -> [u8; 64],
    {
        let accounts = vec![
            AccountMeta::new(swig_account, false),
            AccountMeta::new(payer, true),
            AccountMeta::new_readonly(system_program::ID, false),
            AccountMeta::new_readonly(solana_sdk::sysvar::instructions::ID, false),
        ];
        let args = RemoveAuthorityV1Args::new(acting_role_id, authority_to_remove_id, 17); // 17 bytes for secp256r1 authority payload
        let arg_bytes = args
            .into_bytes()
            .map_err(|e| anyhow::anyhow!("Failed to serialize args {:?}", e))?;

        // Create the message hash for secp256r1 authentication
        let mut account_payload_bytes = Vec::new();
        for account in &accounts {
            account_payload_bytes.extend_from_slice(
                accounts_payload_from_meta(account)
                    .into_bytes()
                    .map_err(|e| anyhow::anyhow!("Failed to serialize account meta {:?}", e))?,
            );
        }

        let mut data_to_be_signed_bytes = Vec::new();
        data_to_be_signed_bytes.extend_from_slice(arg_bytes);

        // Compute message hash (keccak for secp256r1 compatibility)
        let slot_bytes = current_slot.to_le_bytes();
        let counter_bytes = counter.to_le_bytes();
        let message_hash = keccak::hash(
            &[
                &data_to_be_signed_bytes,
                &account_payload_bytes,
                &slot_bytes[..],
                &counter_bytes[..],
            ]
            .concat(),
        )
        .to_bytes();

        // Get signature from authority function
        let signature = authority_payload_fn(&message_hash);

        // Create secp256r1 verify instruction
        let secp256r1_verify_ix =
            new_secp256r1_instruction_with_signature(&message_hash, &signature, public_key);

        // For secp256r1, the authority payload includes slot, counter, instruction
        // index, and padding
        let instruction_sysvar_index = 3; // Instructions sysvar is at index 3
        let mut authority_payload = Vec::new();
        authority_payload.extend_from_slice(&current_slot.to_le_bytes()); // 8 bytes
        authority_payload.extend_from_slice(&counter.to_le_bytes()); // 4 bytes
        authority_payload.push(instruction_sysvar_index as u8); // 1 byte: index of instruction sysvar
        authority_payload.extend_from_slice(&[0u8; 4]); // 4 bytes padding to meet 17 byte minimum

        let main_ix = Instruction {
            program_id: Pubkey::from(swig::ID),
            accounts,
            data: [arg_bytes, &authority_payload].concat(),
        };

        Ok(vec![secp256r1_verify_ix, main_ix])
    }
}
pub enum UpdateAuthorityData {
    ReplaceAll(Vec<ClientAction>),
    AddActions(Vec<ClientAction>),
    RemoveActionsByType(Vec<u8>),
    RemoveActionsByIndex(Vec<u16>),
}

impl UpdateAuthorityData {
    fn to_operation_and_data(self) -> anyhow::Result<(AuthorityUpdateOperation, Vec<u8>)> {
        match self {
            UpdateAuthorityData::ReplaceAll(actions) => Ok((
                AuthorityUpdateOperation::ReplaceAll,
                Self::serialize_actions(actions)?,
            )),
            UpdateAuthorityData::AddActions(actions) => Ok((
                AuthorityUpdateOperation::AddActions,
                Self::serialize_actions(actions)?,
            )),
            UpdateAuthorityData::RemoveActionsByType(action_types) => {
                Ok((AuthorityUpdateOperation::RemoveActionsByType, action_types))
            },
            UpdateAuthorityData::RemoveActionsByIndex(indices) => {
                let mut index_bytes = Vec::new();
                for index in indices {
                    index_bytes.extend_from_slice(&index.to_le_bytes());
                }
                Ok((AuthorityUpdateOperation::RemoveActionsByIndex, index_bytes))
            },
        }
    }

    fn serialize_actions(actions: Vec<ClientAction>) -> anyhow::Result<Vec<u8>> {
        let mut action_bytes = Vec::new();
        for action in actions {
            action
                .write(&mut action_bytes)
                .map_err(|e| anyhow::anyhow!("Failed to serialize action {:?}", e))?;
        }
        Ok(action_bytes)
    }
}

pub struct UpdateAuthorityInstruction;
impl UpdateAuthorityInstruction {
    /// Update authority using Ed25519 signature.
    pub fn new_with_ed25519_authority(
        swig_account: Pubkey,
        payer: Pubkey,
        authority: Pubkey,
        acting_role_id: u32,
        authority_to_update_id: u32,
        update_data: UpdateAuthorityData,
    ) -> anyhow::Result<Instruction> {
        let (operation, operation_data) = update_data.to_operation_and_data()?;
        Self::build_ed25519_instruction(
            swig_account,
            payer,
            authority,
            acting_role_id,
            authority_to_update_id,
            operation,
            operation_data,
        )
    }

    fn build_ed25519_instruction(
        swig_account: Pubkey,
        payer: Pubkey,
        authority: Pubkey,
        acting_role_id: u32,
        authority_to_update_id: u32,
        operation: AuthorityUpdateOperation,
        operation_data: Vec<u8>,
    ) -> anyhow::Result<Instruction> {
        let accounts = vec![
            AccountMeta::new(swig_account, false),
            AccountMeta::new(payer, true),
            AccountMeta::new_readonly(system_program::ID, false),
            AccountMeta::new_readonly(authority, true),
        ];

        // Encode operation type in the first byte of the data
        let mut encoded_data = Vec::new();
        encoded_data.push(operation as u8);
        encoded_data.extend_from_slice(&operation_data);

        let args = UpdateAuthorityV1Args::new(
            acting_role_id,
            authority_to_update_id,
            encoded_data.len() as u16,
            0, // num_actions will be calculated by the program
        );

        let mut write = Vec::new();
        write.extend_from_slice(args.into_bytes().unwrap());
        write.extend_from_slice(&encoded_data);
        write.extend_from_slice(&[3]); // Ed25519 authority type

        Ok(Instruction {
            program_id: Pubkey::from(swig::ID),
            accounts,
            data: write,
        })
    }

    /// Update authority using Secp256k1 signature.
    pub fn new_with_secp256k1_authority<F>(
        swig_account: Pubkey,
        payer: Pubkey,
        authority_payload_fn: F,
        current_slot: u64,
        counter: u32,
        acting_role_id: u32,
        authority_to_update_id: u32,
        update_data: UpdateAuthorityData,
    ) -> anyhow::Result<Instruction>
    where
        F: FnMut(&[u8]) -> [u8; 65],
    {
        let (operation, operation_data) = update_data.to_operation_and_data()?;
        Self::build_secp256k1_instruction(
            swig_account,
            payer,
            authority_payload_fn,
            current_slot,
            counter,
            acting_role_id,
            authority_to_update_id,
            operation,
            operation_data,
        )
    }

    fn build_secp256k1_instruction<F>(
        swig_account: Pubkey,
        payer: Pubkey,
        mut authority_payload_fn: F,
        current_slot: u64,
        counter: u32,
        acting_role_id: u32,
        authority_to_update_id: u32,
        operation: AuthorityUpdateOperation,
        operation_data: Vec<u8>,
    ) -> anyhow::Result<Instruction>
    where
        F: FnMut(&[u8]) -> [u8; 65],
    {
        let accounts = vec![
            AccountMeta::new(swig_account, false),
            AccountMeta::new(payer, true),
            AccountMeta::new_readonly(system_program::ID, false),
        ];

        // Encode operation type in the first byte of the data
        let mut encoded_data = Vec::new();
        encoded_data.push(operation as u8);
        encoded_data.extend_from_slice(&operation_data);

        let args = UpdateAuthorityV1Args::new(
            acting_role_id,
            authority_to_update_id,
            encoded_data.len() as u16,
            0, // num_actions will be calculated by the program
        );
        let arg_bytes = args
            .into_bytes()
            .map_err(|e| anyhow::anyhow!("Failed to serialize args {:?}", e))?;

        let mut account_payload_bytes = Vec::new();
        for account in &accounts {
            account_payload_bytes
                .extend_from_slice(accounts_payload_from_meta(account).into_bytes().unwrap());
        }

        let mut signature_bytes = Vec::new();
        signature_bytes.extend_from_slice(arg_bytes);
        signature_bytes.extend_from_slice(&encoded_data);
        let nonced_payload = prepare_secp256k1_payload(
            current_slot,
            counter,
            &signature_bytes,
            &account_payload_bytes,
            &[],
        );
        let signature = authority_payload_fn(&nonced_payload);
        let mut authority_payload = Vec::new();
        authority_payload.extend_from_slice(&current_slot.to_le_bytes());
        authority_payload.extend_from_slice(&counter.to_le_bytes());
        authority_payload.extend_from_slice(&signature);

        Ok(Instruction {
            program_id: Pubkey::from(swig::ID),
            accounts,
            data: [arg_bytes, &encoded_data, &authority_payload].concat(),
        })
    }

    /// Update authority using Secp256r1 signature.
    pub fn new_with_secp256r1_authority<F>(
        swig_account: Pubkey,
        payer: Pubkey,
        authority_payload_fn: F,
        current_slot: u64,
        counter: u32,
        acting_role_id: u32,
        authority_to_update_id: u32,
        update_data: UpdateAuthorityData,
        public_key: &[u8; 33],
    ) -> anyhow::Result<Vec<Instruction>>
    where
        F: FnMut(&[u8]) -> [u8; 64],
    {
        let (operation, operation_data) = update_data.to_operation_and_data()?;
        Self::build_secp256r1_instruction(
            swig_account,
            payer,
            authority_payload_fn,
            current_slot,
            counter,
            acting_role_id,
            authority_to_update_id,
            operation,
            operation_data,
            public_key,
        )
    }

    fn build_secp256r1_instruction<F>(
        swig_account: Pubkey,
        payer: Pubkey,
        mut authority_payload_fn: F,
        current_slot: u64,
        counter: u32,
        acting_role_id: u32,
        authority_to_update_id: u32,
        operation: AuthorityUpdateOperation,
        operation_data: Vec<u8>,
        public_key: &[u8; 33],
    ) -> anyhow::Result<Vec<Instruction>>
    where
        F: FnMut(&[u8]) -> [u8; 64],
    {
        let accounts = vec![
            AccountMeta::new(swig_account, false),
            AccountMeta::new(payer, true),
            AccountMeta::new_readonly(system_program::ID, false),
            AccountMeta::new_readonly(solana_sdk::sysvar::instructions::ID, false),
        ];

        // Encode operation type in the first byte of the data
        let mut encoded_data = Vec::new();
        encoded_data.push(operation as u8);
        encoded_data.extend_from_slice(&operation_data);

        let args = UpdateAuthorityV1Args::new(
            acting_role_id,
            authority_to_update_id,
            encoded_data.len() as u16,
            0, // num_actions will be calculated by the program
        );
        let args_bytes = args
            .into_bytes()
            .map_err(|e| anyhow::anyhow!("Failed to serialize args {:?}", e))?;

        // Create the message hash for secp256r1 authentication
        let mut account_payload_bytes = Vec::new();
        for account in &accounts {
            account_payload_bytes.extend_from_slice(
                accounts_payload_from_meta(account)
                    .into_bytes()
                    .map_err(|e| anyhow::anyhow!("Failed to serialize account meta {:?}", e))?,
            );
        }

        let mut data_to_be_signed_bytes = Vec::new();
        data_to_be_signed_bytes.extend_from_slice(args_bytes);
        data_to_be_signed_bytes.extend_from_slice(&encoded_data);

        // Compute message hash (keccak for secp256r1 compatibility)
        let slot_bytes = current_slot.to_le_bytes();
        let counter_bytes = counter.to_le_bytes();
        let message_hash = keccak::hash(
            &[
                &data_to_be_signed_bytes,
                &account_payload_bytes,
                &slot_bytes[..],
                &counter_bytes[..],
            ]
            .concat(),
        )
        .to_bytes();

        // Get signature from authority function
        let signature = authority_payload_fn(&message_hash);

        // Create secp256r1 verify instruction
        let secp256r1_verify_ix =
            new_secp256r1_instruction_with_signature(&message_hash, &signature, public_key);

        // For secp256r1, the authority payload includes slot, counter, instruction
        // index, and padding
        let instruction_sysvar_index = 3; // Instructions sysvar is at index 3
        let mut authority_payload = Vec::new();
        authority_payload.extend_from_slice(&current_slot.to_le_bytes()); // 8 bytes
        authority_payload.extend_from_slice(&counter.to_le_bytes()); // 4 bytes
        authority_payload.push(instruction_sysvar_index as u8); // 1 byte: index of instruction sysvar
        authority_payload.extend_from_slice(&[0u8; 4]); // 4 bytes padding to meet 17 byte minimum

        let main_ix = Instruction {
            program_id: Pubkey::from(swig::ID),
            accounts,
            data: [args_bytes, &encoded_data, &authority_payload].concat(),
        };

        Ok(vec![secp256r1_verify_ix, main_ix])
    }
}

pub struct CreateSessionInstruction;
impl CreateSessionInstruction {
    pub fn new_with_ed25519_authority(
        swig_account: Pubkey,
        payer: Pubkey,
        authority: Pubkey,
        role_id: u32,
        session_key: Pubkey,
        session_duration: u64,
    ) -> anyhow::Result<Instruction> {
        let accounts = vec![
            AccountMeta::new(swig_account, false),
            AccountMeta::new(payer, true),
            AccountMeta::new_readonly(authority, true),
        ];

        let create_session_args =
            CreateSessionV1Args::new(role_id, session_duration, session_key.to_bytes());
        let args_bytes = create_session_args
            .into_bytes()
            .map_err(|e| anyhow::anyhow!("Failed to serialize args {:?}", e))?;
        Ok(Instruction {
            program_id: Pubkey::from(swig::ID),
            accounts,
            data: [args_bytes, &[2]].concat(),
        })
    }

    pub fn new_with_secp256k1_authority<F>(
        swig_account: Pubkey,
        payer: Pubkey,
        mut authority_payload_fn: F,
        current_slot: u64,
        counter: u32,
        role_id: u32,
        session_key: Pubkey,
        session_duration: u64,
    ) -> anyhow::Result<Instruction>
    where
        F: FnMut(&[u8]) -> [u8; 65],
    {
        let accounts = vec![
            AccountMeta::new(swig_account, false),
            AccountMeta::new(payer, true),
            AccountMeta::new_readonly(system_program::ID, false),
        ];
        let create_session_args =
            CreateSessionV1Args::new(role_id, session_duration, session_key.to_bytes());
        let args_bytes = create_session_args
            .into_bytes()
            .map_err(|e| anyhow::anyhow!("Failed to serialize args {:?}", e))?;

        let mut account_payload_bytes = Vec::new();
        for account in &accounts {
            account_payload_bytes.extend_from_slice(
                accounts_payload_from_meta(account)
                    .into_bytes()
                    .map_err(|e| anyhow::anyhow!("Failed to serialize account meta {:?}", e))?,
            );
        }

        let mut signature_bytes = Vec::new();
        signature_bytes.extend_from_slice(args_bytes);
        let nonced_payload = prepare_secp256k1_payload(
            current_slot,
            counter,
            &signature_bytes,
            &account_payload_bytes,
            &[],
        );
        let signature = authority_payload_fn(&nonced_payload);
        let mut authority_payload = Vec::new();
        authority_payload.extend_from_slice(&current_slot.to_le_bytes());
        authority_payload.extend_from_slice(&counter.to_le_bytes());
        authority_payload.extend_from_slice(&signature);

        Ok(Instruction {
            program_id: Pubkey::from(swig::ID),
            accounts,
            data: [args_bytes, &authority_payload].concat(),
        })
    }

    pub fn new_with_secp256r1_authority<F>(
        swig_account: Pubkey,
        payer: Pubkey,
        mut authority_payload_fn: F,
        current_slot: u64,
        counter: u32,
        role_id: u32,
        session_key: Pubkey,
        session_duration: u64,
        public_key: &[u8; 33],
    ) -> anyhow::Result<Vec<Instruction>>
    where
        F: FnMut(&[u8]) -> [u8; 64],
    {
        let accounts = vec![
            AccountMeta::new(swig_account, false),
            AccountMeta::new(payer, true),
            AccountMeta::new_readonly(system_program::ID, false),
            AccountMeta::new_readonly(solana_sdk::sysvar::instructions::ID, false),
        ];
        let create_session_args =
            CreateSessionV1Args::new(role_id, session_duration, session_key.to_bytes());
        let args_bytes = create_session_args
            .into_bytes()
            .map_err(|e| anyhow::anyhow!("Failed to serialize args {:?}", e))?;

        // Create the message hash for secp256r1 authentication
        let mut account_payload_bytes = Vec::new();
        for account in &accounts {
            account_payload_bytes.extend_from_slice(
                accounts_payload_from_meta(account)
                    .into_bytes()
                    .map_err(|e| anyhow::anyhow!("Failed to serialize account meta {:?}", e))?,
            );
        }

        let mut data_to_be_signed_bytes = Vec::new();
        data_to_be_signed_bytes.extend_from_slice(args_bytes);

        // Compute message hash (keccak for secp256r1 compatibility)
        let slot_bytes = current_slot.to_le_bytes();
        let counter_bytes = counter.to_le_bytes();
        let message_hash = keccak::hash(
            &[
                &data_to_be_signed_bytes,
                &account_payload_bytes,
                &slot_bytes[..],
                &counter_bytes[..],
            ]
            .concat(),
        )
        .to_bytes();

        // Get signature from authority function
        let signature = authority_payload_fn(&message_hash);

        // Create secp256r1 verify instruction
        let secp256r1_verify_ix =
            new_secp256r1_instruction_with_signature(&message_hash, &signature, public_key);

        // For secp256r1, the authority payload includes slot, counter, instruction
        // index, and padding
        let instruction_sysvar_index = 3; // Instructions sysvar is at index 3
        let mut authority_payload = Vec::new();
        authority_payload.extend_from_slice(&current_slot.to_le_bytes()); // 8 bytes
        authority_payload.extend_from_slice(&counter.to_le_bytes()); // 4 bytes
        authority_payload.push(instruction_sysvar_index as u8); // 1 byte: index of instruction sysvar
        authority_payload.extend_from_slice(&[0u8; 4]); // 4 bytes padding to meet 17 byte minimum

        let main_ix = Instruction {
            program_id: Pubkey::from(swig::ID),
            accounts,
            data: [args_bytes, &authority_payload].concat(),
        };

        Ok(vec![secp256r1_verify_ix, main_ix])
    }
}

// Sub-account instruction structures
pub struct CreateSubAccountInstruction;

impl CreateSubAccountInstruction {
    pub fn new_with_ed25519_authority(
        swig_account: Pubkey,
        authority: Pubkey,
        payer: Pubkey,
        sub_account: Pubkey,
        role_id: u32,
        sub_account_bump: u8,
    ) -> anyhow::Result<Instruction> {
        let accounts = vec![
            AccountMeta::new(swig_account, false),
            AccountMeta::new(payer, true),
            AccountMeta::new(sub_account, false),
            AccountMeta::new_readonly(system_program::ID, false),
            AccountMeta::new_readonly(authority, true),
        ];

        let args = CreateSubAccountV1Args::new(role_id, sub_account_bump);
        let args_bytes = args
            .into_bytes()
            .map_err(|e| anyhow::anyhow!("Failed to serialize args {:?}", e))?;

        Ok(Instruction {
            program_id: program_id(),
            accounts,
            data: [args_bytes, &[4]].concat(),
        })
    }

    pub fn new_with_secp256k1_authority<F>(
        swig_account: Pubkey,
        payer: Pubkey,
        mut authority_payload_fn: F,
        current_slot: u64,
        sub_account: Pubkey,
        role_id: u32,
        sub_account_bump: u8,
    ) -> anyhow::Result<Instruction>
    where
        F: FnMut(&[u8]) -> [u8; 65],
    {
        let accounts = vec![
            AccountMeta::new(swig_account, false),
            AccountMeta::new(payer, true),
            AccountMeta::new(sub_account, false),
            AccountMeta::new_readonly(system_program::ID, false),
        ];

        let args = CreateSubAccountV1Args::new(role_id, sub_account_bump);
        let args_bytes = args
            .into_bytes()
            .map_err(|e| anyhow::anyhow!("Failed to serialize args {:?}", e))?;

        // Create account payload for signature
        let mut account_payload_bytes = Vec::new();
        for account in &accounts {
            account_payload_bytes.extend_from_slice(
                accounts_payload_from_meta(account)
                    .into_bytes()
                    .map_err(|e| anyhow::anyhow!("Failed to serialize account meta {:?}", e))?,
            );
        }

        // Sign the payload
        let nonced_payload =
            prepare_secp256k1_payload(current_slot, 0u32, args_bytes, &account_payload_bytes, &[]);
        let signature = authority_payload_fn(&nonced_payload);

        // Add authority payload
        let mut authority_payload = Vec::new();
        authority_payload.extend_from_slice(&current_slot.to_le_bytes());
        authority_payload.extend_from_slice(&signature);

        Ok(Instruction {
            program_id: program_id(),
            accounts,
            data: [args_bytes, &authority_payload].concat(),
        })
    }

    pub fn new_with_secp256r1_authority<F>(
        swig_account: Pubkey,
        payer: Pubkey,
        mut authority_payload_fn: F,
        current_slot: u64,
        counter: u32,
        sub_account: Pubkey,
        role_id: u32,
        sub_account_bump: u8,
        public_key: &[u8; 33],
    ) -> anyhow::Result<Vec<Instruction>>
    where
        F: FnMut(&[u8]) -> [u8; 64],
    {
        let accounts = vec![
            AccountMeta::new(swig_account, false),
            AccountMeta::new(payer, true),
            AccountMeta::new(sub_account, false),
            AccountMeta::new_readonly(system_program::ID, false),
            AccountMeta::new_readonly(solana_sdk::sysvar::instructions::ID, false),
        ];

        let args = CreateSubAccountV1Args::new(role_id, sub_account_bump);
        let args_bytes = args
            .into_bytes()
            .map_err(|e| anyhow::anyhow!("Failed to serialize args {:?}", e))?;

        // Create the message hash for secp256r1 authentication
        let mut account_payload_bytes = Vec::new();
        for account in &accounts {
            account_payload_bytes.extend_from_slice(
                accounts_payload_from_meta(account)
                    .into_bytes()
                    .map_err(|e| anyhow::anyhow!("Failed to serialize account meta {:?}", e))?,
            );
        }

        let mut data_to_be_signed_bytes = Vec::new();
        data_to_be_signed_bytes.extend_from_slice(args_bytes);

        // Compute message hash (keccak for secp256r1 compatibility)
        let slot_bytes = current_slot.to_le_bytes();
        let counter_bytes = counter.to_le_bytes();
        let message_hash = keccak::hash(
            &[
                &data_to_be_signed_bytes,
                &account_payload_bytes,
                &slot_bytes[..],
                &counter_bytes[..],
            ]
            .concat(),
        )
        .to_bytes();

        // Get signature from authority function
        let signature = authority_payload_fn(&message_hash);

        // Create secp256r1 verify instruction
        let secp256r1_verify_ix =
            new_secp256r1_instruction_with_signature(&message_hash, &signature, public_key);

        // For secp256r1, the authority payload includes slot, counter, instruction
        // index, and padding
        let mut authority_payload = Vec::new();
        authority_payload.extend_from_slice(&current_slot.to_le_bytes()); // 8 bytes
        authority_payload.extend_from_slice(&counter.to_le_bytes()); // 4 bytes
        authority_payload.push(4); // this is the index of the instruction sysvar

        let main_ix = Instruction {
            program_id: program_id(),
            accounts,
            data: [args_bytes, &authority_payload].concat(),
        };

        Ok(vec![secp256r1_verify_ix, main_ix])
    }
}

pub struct WithdrawFromSubAccountInstruction;

impl WithdrawFromSubAccountInstruction {
    pub fn new_with_ed25519_authority(
        swig_account: Pubkey,
        authority: Pubkey,
        payer: Pubkey,
        sub_account: Pubkey,
        swig_wallet_address: Pubkey,
        role_id: u32,
        amount: u64,
    ) -> anyhow::Result<Instruction> {
        let accounts = vec![
            AccountMeta::new(swig_account, false),
            AccountMeta::new_readonly(payer, true),
            AccountMeta::new(sub_account, false),
            AccountMeta::new_readonly(authority, true),
            AccountMeta::new(swig_wallet_address, false),
            AccountMeta::new_readonly(system_program::ID, false),
        ];

        let args = WithdrawFromSubAccountV1Args::new(role_id, amount);
        let args_bytes = args
            .into_bytes()
            .map_err(|e| anyhow::anyhow!("Failed to serialize args {:?}", e))?;

        Ok(Instruction {
            program_id: program_id(),
            accounts,
            data: [args_bytes, &[3]].concat(),
        })
    }

    pub fn new_with_secp256k1_authority<F>(
        swig_account: Pubkey,
        payer: Pubkey,
        mut authority_payload_fn: F,
        current_slot: u64,
        sub_account: Pubkey,
        swig_wallet_address: Pubkey,
        role_id: u32,
        amount: u64,
    ) -> anyhow::Result<Instruction>
    where
        F: FnMut(&[u8]) -> [u8; 65],
    {
        let accounts = vec![
            AccountMeta::new(swig_account, false),
            AccountMeta::new_readonly(payer, true),
            AccountMeta::new(sub_account, false),
            AccountMeta::new(swig_wallet_address, false),
            AccountMeta::new_readonly(system_program::ID, false),
        ];

        let args = WithdrawFromSubAccountV1Args::new(role_id, amount);
        let args_bytes = args
            .into_bytes()
            .map_err(|e| anyhow::anyhow!("Failed to serialize args {:?}", e))?;

        // Create account payload for signature
        let mut account_payload_bytes = Vec::new();
        for account in &accounts {
            account_payload_bytes.extend_from_slice(
                accounts_payload_from_meta(account)
                    .into_bytes()
                    .map_err(|e| anyhow::anyhow!("Failed to serialize account meta {:?}", e))?,
            );
        }

        // Sign the payload
        let nonced_payload =
            prepare_secp256k1_payload(current_slot, 0u32, args_bytes, &account_payload_bytes, &[]);
        let signature = authority_payload_fn(&nonced_payload);

        // Add authority payload
        let mut authority_payload = Vec::new();
        authority_payload.extend_from_slice(&current_slot.to_le_bytes());
        authority_payload.extend_from_slice(&signature);

        Ok(Instruction {
            program_id: program_id(),
            accounts,
            data: [args_bytes, &authority_payload].concat(),
        })
    }

    pub fn new_token_with_ed25519_authority(
        swig_account: Pubkey,
        authority: Pubkey,
        payer: Pubkey,
        sub_account: Pubkey,
        swig_wallet_address: Pubkey,
        sub_account_token: Pubkey,
        swig_token: Pubkey,
        token_program: Pubkey,
        role_id: u32,
        amount: u64,
    ) -> anyhow::Result<Instruction> {
        let accounts = vec![
            AccountMeta::new(swig_account, false),
            AccountMeta::new_readonly(payer, true),
            AccountMeta::new(sub_account, false),
            AccountMeta::new_readonly(authority, true),
            AccountMeta::new(swig_wallet_address, false),
            AccountMeta::new_readonly(system_program::ID, false),
            AccountMeta::new(sub_account_token, false),
            AccountMeta::new(swig_token, false),
            AccountMeta::new_readonly(token_program, false),
        ];

        let args = WithdrawFromSubAccountV1Args::new(role_id, amount);
        let args_bytes = args
            .into_bytes()
            .map_err(|e| anyhow::anyhow!("Failed to serialize args {:?}", e))?;

        Ok(Instruction {
            program_id: program_id(),
            accounts,
            data: [args_bytes, &[3]].concat(),
        })
    }

    pub fn new_token_with_secp256k1_authority<F>(
        swig_account: Pubkey,
        payer: Pubkey,
        mut authority_payload_fn: F,
        current_slot: u64,
        sub_account: Pubkey,
        swig_wallet_address: Pubkey,
        sub_account_token: Pubkey,
        swig_token: Pubkey,
        token_program: Pubkey,
        role_id: u32,
        amount: u64,
    ) -> anyhow::Result<Instruction>
    where
        F: FnMut(&[u8]) -> [u8; 65],
    {
        let accounts = vec![
            AccountMeta::new(swig_account, false),
            AccountMeta::new_readonly(payer, true),
            AccountMeta::new(sub_account, false),
            AccountMeta::new(swig_wallet_address, false),
            AccountMeta::new(sub_account_token, false),
            AccountMeta::new(swig_token, false),
            AccountMeta::new_readonly(token_program, false),
            AccountMeta::new_readonly(system_program::ID, false),
        ];

        let args = WithdrawFromSubAccountV1Args::new(role_id, amount);
        let args_bytes = args
            .into_bytes()
            .map_err(|e| anyhow::anyhow!("Failed to serialize args {:?}", e))?;

        // Create account payload for signature
        let mut account_payload_bytes = Vec::new();
        for account in &accounts {
            account_payload_bytes.extend_from_slice(
                accounts_payload_from_meta(account)
                    .into_bytes()
                    .map_err(|e| anyhow::anyhow!("Failed to serialize account meta {:?}", e))?,
            );
        }

        // Sign the payload
        let nonced_payload =
            prepare_secp256k1_payload(current_slot, 0u32, args_bytes, &account_payload_bytes, &[]);
        let signature = authority_payload_fn(&nonced_payload);

        // Add authority payload
        let mut authority_payload = Vec::new();
        authority_payload.extend_from_slice(&current_slot.to_le_bytes());
        authority_payload.extend_from_slice(&signature);

        Ok(Instruction {
            program_id: program_id(),
            accounts,
            data: [args_bytes, &authority_payload].concat(),
        })
    }

    pub fn new_with_secp256r1_authority<F>(
        swig_account: Pubkey,
        payer: Pubkey,
        mut authority_payload_fn: F,
        current_slot: u64,
        counter: u32,
        sub_account: Pubkey,
        swig_wallet_address: Pubkey,
        role_id: u32,
        amount: u64,
        public_key: &[u8; 33],
    ) -> anyhow::Result<Vec<Instruction>>
    where
        F: FnMut(&[u8]) -> [u8; 64],
    {
        let accounts = vec![
            AccountMeta::new(swig_account, false),
            AccountMeta::new_readonly(payer, true),
            AccountMeta::new(sub_account, false),
            AccountMeta::new(swig_wallet_address, false),
            AccountMeta::new_readonly(system_program::ID, false),
            AccountMeta::new_readonly(solana_sdk::sysvar::instructions::ID, false),
        ];

        let args = WithdrawFromSubAccountV1Args::new(role_id, amount);
        let args_bytes = args
            .into_bytes()
            .map_err(|e| anyhow::anyhow!("Failed to serialize args {:?}", e))?;

        // Create the message hash for secp256r1 authentication
        let mut account_payload_bytes = Vec::new();
        for account in &accounts {
            account_payload_bytes.extend_from_slice(
                accounts_payload_from_meta(account)
                    .into_bytes()
                    .map_err(|e| anyhow::anyhow!("Failed to serialize account meta {:?}", e))?,
            );
        }

        let mut data_to_be_signed_bytes = Vec::new();
        data_to_be_signed_bytes.extend_from_slice(args_bytes);

        // Compute message hash (keccak for secp256r1 compatibility)
        let slot_bytes = current_slot.to_le_bytes();
        let counter_bytes = counter.to_le_bytes();
        let message_hash = keccak::hash(
            &[
                &data_to_be_signed_bytes,
                &account_payload_bytes,
                &slot_bytes[..],
                &counter_bytes[..],
            ]
            .concat(),
        )
        .to_bytes();

        // Get signature from authority function
        let signature = authority_payload_fn(&message_hash);

        // Create secp256r1 verify instruction
        let secp256r1_verify_ix =
            new_secp256r1_instruction_with_signature(&message_hash, &signature, public_key);

        // For secp256r1, the authority payload includes slot, counter, instruction
        // index, and padding
        let instruction_sysvar_index = 3; // Instructions sysvar is at index 3
        let mut authority_payload = Vec::new();
        authority_payload.extend_from_slice(&current_slot.to_le_bytes()); // 8 bytes
        authority_payload.extend_from_slice(&counter.to_le_bytes()); // 4 bytes
        authority_payload.push(instruction_sysvar_index as u8); // 1 byte: index of instruction sysvar
        authority_payload.extend_from_slice(&[0u8; 4]); // 4 bytes padding to meet 17 byte minimum

        let main_ix = Instruction {
            program_id: program_id(),
            accounts,
            data: [args_bytes, &authority_payload].concat(),
        };

        Ok(vec![secp256r1_verify_ix, main_ix])
    }

    pub fn new_token_with_secp256r1_authority<F>(
        swig_account: Pubkey,
        payer: Pubkey,
        mut authority_payload_fn: F,
        current_slot: u64,
        counter: u32,
        sub_account: Pubkey,
        swig_wallet_address: Pubkey,
        sub_account_token: Pubkey,
        swig_token: Pubkey,
        token_program: Pubkey,
        role_id: u32,
        amount: u64,
        public_key: &[u8; 33],
    ) -> anyhow::Result<Vec<Instruction>>
    where
        F: FnMut(&[u8]) -> [u8; 64],
    {
        let accounts = vec![
            AccountMeta::new(swig_account, false),
            AccountMeta::new_readonly(payer, true),
            AccountMeta::new(sub_account, false),
            AccountMeta::new(swig_wallet_address, false),
            AccountMeta::new(sub_account_token, false),
            AccountMeta::new(swig_token, false),
            AccountMeta::new_readonly(token_program, false),
            AccountMeta::new_readonly(system_program::ID, false),
            AccountMeta::new_readonly(solana_sdk::sysvar::instructions::ID, false),
        ];

        let args = WithdrawFromSubAccountV1Args::new(role_id, amount);
        let args_bytes = args
            .into_bytes()
            .map_err(|e| anyhow::anyhow!("Failed to serialize args {:?}", e))?;

        // Create the message hash for secp256r1 authentication
        let mut account_payload_bytes = Vec::new();
        for account in &accounts {
            account_payload_bytes.extend_from_slice(
                accounts_payload_from_meta(account)
                    .into_bytes()
                    .map_err(|e| anyhow::anyhow!("Failed to serialize account meta {:?}", e))?,
            );
        }

        let mut data_to_be_signed_bytes = Vec::new();
        data_to_be_signed_bytes.extend_from_slice(args_bytes);

        // Compute message hash (keccak for secp256r1 compatibility)
        let slot_bytes = current_slot.to_le_bytes();
        let counter_bytes = counter.to_le_bytes();
        let message_hash = keccak::hash(
            &[
                &data_to_be_signed_bytes,
                &account_payload_bytes,
                &slot_bytes[..],
                &counter_bytes[..],
            ]
            .concat(),
        )
        .to_bytes();

        // Get signature from authority function
        let signature = authority_payload_fn(&message_hash);

        // Create secp256r1 verify instruction
        let secp256r1_verify_ix =
            new_secp256r1_instruction_with_signature(&message_hash, &signature, public_key);

        // For secp256r1, the authority payload includes slot, counter, instruction
        // index, and padding
        let mut authority_payload = Vec::new();
        authority_payload.extend_from_slice(&current_slot.to_le_bytes()); // 8 bytes
        authority_payload.extend_from_slice(&counter.to_le_bytes()); // 4 bytes
        authority_payload.push(7); // this is the index of the instruction sysvar (account 7)

        let main_ix = Instruction {
            program_id: program_id(),
            accounts,
            data: [args_bytes, &authority_payload].concat(),
        };

        Ok(vec![secp256r1_verify_ix, main_ix])
    }
}

pub struct SubAccountSignInstruction;

impl SubAccountSignInstruction {
    pub fn new_with_ed25519_authority(
        swig_account: Pubkey,
        sub_account: Pubkey,
        authority: Pubkey,
        payer: Pubkey,
        role_id: u32,
        instructions: Vec<Instruction>,
    ) -> anyhow::Result<Instruction> {
        let accounts = vec![
            AccountMeta::new_readonly(swig_account, false),
            AccountMeta::new_readonly(payer, true),
            AccountMeta::new(sub_account, false),
            AccountMeta::new_readonly(system_program::ID, false),
            AccountMeta::new_readonly(authority, true),
        ];
        let (accounts, ixs) =
            compact_instructions_sub_account(swig_account, sub_account, accounts, instructions);
        let ix_bytes = ixs.into_bytes();
        let args = SubAccountSignV1Args::new(role_id, ix_bytes.len() as u16);
        let args_bytes = args
            .into_bytes()
            .map_err(|e| anyhow::anyhow!("Failed to serialize args {:?}", e))?;
        Ok(Instruction {
            program_id: program_id(),
            accounts,
            data: [args_bytes, &ix_bytes, &[4]].concat(),
        })
    }

    pub fn new_with_secp256k1_authority<F>(
        swig_account: Pubkey,
        sub_account: Pubkey,
        payer: Pubkey,
        mut authority_payload_fn: F,
        current_slot: u64,
        role_id: u32,
        instructions: Vec<Instruction>,
    ) -> anyhow::Result<Instruction>
    where
        F: FnMut(&[u8]) -> [u8; 65],
    {
        let accounts = vec![
            AccountMeta::new_readonly(swig_account, false),
            AccountMeta::new_readonly(payer, true),
            AccountMeta::new(sub_account, false),
            AccountMeta::new_readonly(system_program::ID, false),
        ];

        let (accounts, ixs) =
            compact_instructions_sub_account(swig_account, sub_account, accounts, instructions);
        let ix_bytes = ixs.into_bytes();
        let args = SubAccountSignV1Args::new(role_id, ix_bytes.len() as u16);
        let args_bytes = args
            .into_bytes()
            .map_err(|e| anyhow::anyhow!("Failed to serialize args {:?}", e))?;
        let mut account_payload_bytes = Vec::new();
        for account in &accounts {
            account_payload_bytes.extend_from_slice(
                accounts_payload_from_meta(account)
                    .into_bytes()
                    .map_err(|e| anyhow::anyhow!("Failed to serialize account meta {:?}", e))?,
            );
        }

        // Sign the payload
        let nonced_payload =
            prepare_secp256k1_payload(current_slot, 0u32, &ix_bytes, &account_payload_bytes, &[]);
        let signature = authority_payload_fn(&nonced_payload);

        // Add authority payload
        let mut authority_payload = Vec::new();
        authority_payload.extend_from_slice(&current_slot.to_le_bytes());
        authority_payload.extend_from_slice(&signature);

        Ok(Instruction {
            program_id: program_id(),
            accounts,
            data: [args_bytes, &ix_bytes, &authority_payload].concat(),
        })
    }

    pub fn new_with_secp256r1_authority<F>(
        swig_account: Pubkey,
        sub_account: Pubkey,
        payer: Pubkey,
        mut authority_payload_fn: F,
        current_slot: u64,
        counter: u32,
        role_id: u32,
        instructions: Vec<Instruction>,
        public_key: &[u8; 33],
    ) -> anyhow::Result<Vec<Instruction>>
    where
        F: FnMut(&[u8]) -> [u8; 64],
    {
        let accounts = vec![
            AccountMeta::new_readonly(swig_account, false),
            AccountMeta::new_readonly(payer, true),
            AccountMeta::new(sub_account, false),
            AccountMeta::new_readonly(system_program::ID, false),
            AccountMeta::new_readonly(solana_sdk::sysvar::instructions::ID, false),
        ];

        let (accounts, ixs) =
            compact_instructions_sub_account(swig_account, sub_account, accounts, instructions);
        let ix_bytes = ixs.into_bytes();
        let args = SubAccountSignV1Args::new(role_id, ix_bytes.len() as u16);
        let args_bytes = args
            .into_bytes()
            .map_err(|e| anyhow::anyhow!("Failed to serialize args {:?}", e))?;

        // Create the message hash for secp256r1 authentication
        let mut account_payload_bytes = Vec::new();
        for account in &accounts {
            account_payload_bytes.extend_from_slice(
                accounts_payload_from_meta(account)
                    .into_bytes()
                    .map_err(|e| anyhow::anyhow!("Failed to serialize account meta {:?}", e))?,
            );
        }

        let mut data_to_be_signed_bytes = Vec::new();
        data_to_be_signed_bytes.extend_from_slice(&ix_bytes);

        // Compute message hash (keccak for secp256r1 compatibility)
        let slot_bytes = current_slot.to_le_bytes();
        let counter_bytes = counter.to_le_bytes();
        let message_hash = keccak::hash(
            &[
                &data_to_be_signed_bytes,
                &account_payload_bytes,
                &slot_bytes[..],
                &counter_bytes[..],
            ]
            .concat(),
        )
        .to_bytes();

        // Get signature from authority function
        let signature = authority_payload_fn(&message_hash);

        // Create secp256r1 verify instruction
        let secp256r1_verify_ix =
            new_secp256r1_instruction_with_signature(&message_hash, &signature, public_key);

        // For secp256r1, the authority payload includes slot, counter, instruction
        // index, and padding
        let mut authority_payload = Vec::new();
        authority_payload.extend_from_slice(&current_slot.to_le_bytes()); // 8 bytes
        authority_payload.extend_from_slice(&counter.to_le_bytes()); // 4 bytes
        authority_payload.push(4); // this is the index of the instruction sysvar

        let main_ix = Instruction {
            program_id: program_id(),
            accounts,
            data: [args_bytes, &ix_bytes, &authority_payload].concat(),
        };

        Ok(vec![secp256r1_verify_ix, main_ix])
    }
}

pub struct ToggleSubAccountInstruction;

impl ToggleSubAccountInstruction {
    pub fn new_with_ed25519_authority(
        swig_account: Pubkey,
        authority: Pubkey,
        payer: Pubkey,
        sub_account: Pubkey,
        role_id: u32,
        enabled: bool,
    ) -> anyhow::Result<Instruction> {
        let accounts = vec![
            AccountMeta::new(swig_account, false),
            AccountMeta::new_readonly(payer, true),
            AccountMeta::new(sub_account, false),
            AccountMeta::new_readonly(authority, true),
        ];

        let args = ToggleSubAccountV1Args::new(role_id, enabled);
        let args_bytes = args
            .into_bytes()
            .map_err(|e| anyhow::anyhow!("Failed to serialize args {:?}", e))?;

        Ok(Instruction {
            program_id: program_id(),
            accounts,
            data: [args_bytes, &[3]].concat(),
        })
    }

    pub fn new_with_secp256k1_authority<F>(
        swig_account: Pubkey,
        payer: Pubkey,
        mut authority_payload_fn: F,
        current_slot: u64,
        sub_account: Pubkey,
        role_id: u32,
        enabled: bool,
    ) -> anyhow::Result<Instruction>
    where
        F: FnMut(&[u8]) -> [u8; 65],
    {
        let accounts = vec![
            AccountMeta::new(swig_account, false),
            AccountMeta::new_readonly(payer, true),
            AccountMeta::new(sub_account, false),
        ];

        let args = ToggleSubAccountV1Args::new(role_id, enabled);
        let args_bytes = args
            .into_bytes()
            .map_err(|e| anyhow::anyhow!("Failed to serialize args {:?}", e))?;

        // Create account payload for signature
        let mut account_payload_bytes = Vec::new();
        for account in &accounts {
            account_payload_bytes.extend_from_slice(
                accounts_payload_from_meta(account)
                    .into_bytes()
                    .map_err(|e| anyhow::anyhow!("Failed to serialize account meta {:?}", e))?,
            );
        }

        let prefix = &[];

        // Sign the payload
        let nonced_payload = prepare_secp256k1_payload(
            current_slot,
            0u32,
            args_bytes,
            &account_payload_bytes,
            prefix,
        );
        let signature = authority_payload_fn(&nonced_payload);

        // Add authority payload
        let mut authority_payload = Vec::new();
        authority_payload.extend_from_slice(&current_slot.to_le_bytes());
        authority_payload.extend_from_slice(&signature);

        Ok(Instruction {
            program_id: program_id(),
            accounts,
            data: [args_bytes, &authority_payload].concat(),
        })
    }

    pub fn new_with_secp256r1_authority<F>(
        swig_account: Pubkey,
        payer: Pubkey,
        mut authority_payload_fn: F,
        current_slot: u64,
        counter: u32,
        sub_account: Pubkey,
        role_id: u32,
        enabled: bool,
        public_key: &[u8; 33],
    ) -> anyhow::Result<Vec<Instruction>>
    where
        F: FnMut(&[u8]) -> [u8; 64],
    {
        let accounts = vec![
            AccountMeta::new(swig_account, false),
            AccountMeta::new_readonly(payer, true),
            AccountMeta::new(sub_account, false),
            AccountMeta::new_readonly(system_program::ID, false),
            AccountMeta::new_readonly(solana_sdk::sysvar::instructions::ID, false),
        ];

        let args = ToggleSubAccountV1Args::new(role_id, enabled);
        let args_bytes = args
            .into_bytes()
            .map_err(|e| anyhow::anyhow!("Failed to serialize args {:?}", e))?;

        // Create the message hash for secp256r1 authentication
        let mut account_payload_bytes = Vec::new();
        for account in &accounts {
            account_payload_bytes.extend_from_slice(
                accounts_payload_from_meta(account)
                    .into_bytes()
                    .map_err(|e| anyhow::anyhow!("Failed to serialize account meta {:?}", e))?,
            );
        }

        let mut data_to_be_signed_bytes = Vec::new();
        data_to_be_signed_bytes.extend_from_slice(args_bytes);

        // Compute message hash (keccak for secp256r1 compatibility)
        let slot_bytes = current_slot.to_le_bytes();
        let counter_bytes = counter.to_le_bytes();
        let message_hash = keccak::hash(
            &[
                &data_to_be_signed_bytes,
                &account_payload_bytes,
                &slot_bytes[..],
                &counter_bytes[..],
            ]
            .concat(),
        )
        .to_bytes();

        // Get signature from authority function
        let signature = authority_payload_fn(&message_hash);

        // Create secp256r1 verify instruction
        let secp256r1_verify_ix =
            new_secp256r1_instruction_with_signature(&message_hash, &signature, public_key);

        // For secp256r1, the authority payload includes slot, counter, instruction
        // index, and padding
        let mut authority_payload = Vec::new();
        authority_payload.extend_from_slice(&current_slot.to_le_bytes()); // 8 bytes
        authority_payload.extend_from_slice(&counter.to_le_bytes()); // 4 bytes
        authority_payload.push(4); // this is the index of the instruction sysvar

        let main_ix = Instruction {
            program_id: program_id(),
            accounts,
            data: [args_bytes, &authority_payload].concat(),
        };

        Ok(vec![secp256r1_verify_ix, main_ix])
    }
}

pub struct TransferAssetsV1Instruction;

impl TransferAssetsV1Instruction {
    pub fn new_with_ed25519_authority(
        swig_account: Pubkey,
        swig_wallet_address: Pubkey,
        payer: Pubkey,
        authority: Pubkey,
        role_id: u32,
    ) -> anyhow::Result<Instruction> {
        let accounts = vec![
            AccountMeta::new(swig_account, false),
            AccountMeta::new(swig_wallet_address, false),
            AccountMeta::new(payer, true),
            AccountMeta::new_readonly(system_program::ID, false),
            AccountMeta::new_readonly(authority, true),
        ];

        let args = TransferAssetsV1Args::new(role_id);
        let args_bytes = args
            .into_bytes()
            .map_err(|e| anyhow::anyhow!("Failed to serialize args {:?}", e))?;

        Ok(Instruction {
            program_id: program_id(),
            accounts,
            data: [args_bytes, &[4]].concat(), // Ed25519 authority index
        })
    }

    pub fn new_with_secp256k1_authority<F>(
        swig_account: Pubkey,
        swig_wallet_address: Pubkey,
        payer: Pubkey,
        mut authority_payload_fn: F,
        current_slot: u64,
        role_id: u32,
    ) -> anyhow::Result<Instruction>
    where
        F: FnMut(&[u8]) -> [u8; 65],
    {
        let accounts = vec![
            AccountMeta::new(swig_account, false),
            AccountMeta::new(swig_wallet_address, false),
            AccountMeta::new(payer, true),
            AccountMeta::new_readonly(system_program::ID, false),
        ];

        let args = TransferAssetsV1Args::new(role_id);
        let args_bytes = args
            .into_bytes()
            .map_err(|e| anyhow::anyhow!("Failed to serialize args {:?}", e))?;

        let mut account_payload_bytes = Vec::new();
        for account in &accounts {
            account_payload_bytes.extend_from_slice(
                accounts_payload_from_meta(account)
                    .into_bytes()
                    .map_err(|e| anyhow::anyhow!("Failed to serialize account meta {:?}", e))?,
            );
        }

        let prefix = &[];

        // Sign the payload
        let nonced_payload = prepare_secp256k1_payload(
            current_slot,
            0u32,
            args_bytes,
            &account_payload_bytes,
            prefix,
        );
        let signature = authority_payload_fn(&nonced_payload);

        // Add authority payload
        let mut authority_payload = Vec::new();
        authority_payload.extend_from_slice(&current_slot.to_le_bytes());
        authority_payload.extend_from_slice(&signature);

        Ok(Instruction {
            program_id: program_id(),
            accounts,
            data: [args_bytes, &authority_payload].concat(),
        })
    }

    pub fn new_with_secp256r1_authority<F>(
        swig_account: Pubkey,
        swig_wallet_address: Pubkey,
        payer: Pubkey,
        mut authority_payload_fn: F,
        current_slot: u64,
        counter: u32,
        role_id: u32,
        public_key: &[u8; 33],
    ) -> anyhow::Result<Vec<Instruction>>
    where
        F: FnMut(&[u8]) -> [u8; 64],
    {
        let accounts = vec![
            AccountMeta::new(swig_account, false),
            AccountMeta::new(swig_wallet_address, false),
            AccountMeta::new(payer, true),
            AccountMeta::new_readonly(system_program::ID, false),
            AccountMeta::new_readonly(solana_sdk::sysvar::instructions::ID, false),
        ];

        let args = TransferAssetsV1Args::new(role_id);
        let args_bytes = args
            .into_bytes()
            .map_err(|e| anyhow::anyhow!("Failed to serialize args {:?}", e))?;

        // Create the message hash for secp256r1 authentication
        let mut account_payload_bytes = Vec::new();
        for account in &accounts {
            account_payload_bytes.extend_from_slice(
                accounts_payload_from_meta(account)
                    .into_bytes()
                    .map_err(|e| anyhow::anyhow!("Failed to serialize account meta {:?}", e))?,
            );
        }

        let mut data_to_be_signed_bytes = Vec::new();
        data_to_be_signed_bytes.extend_from_slice(args_bytes);

        // Compute message hash (keccak for secp256r1 compatibility)
        let slot_bytes = current_slot.to_le_bytes();
        let counter_bytes = counter.to_le_bytes();
        let message_hash = keccak::hash(
            &[
                &data_to_be_signed_bytes,
                &account_payload_bytes,
                &slot_bytes[..],
                &counter_bytes[..],
            ]
            .concat(),
        )
        .to_bytes();

        // Get signature from authority function
        let signature = authority_payload_fn(&message_hash);

        // Create secp256r1 verify instruction
        let secp256r1_verify_ix =
            new_secp256r1_instruction_with_signature(&message_hash, &signature, public_key);

        // For secp256r1, the authority payload includes slot, counter, instruction
        // index, and padding
        let mut authority_payload = Vec::new();
        authority_payload.extend_from_slice(&current_slot.to_le_bytes()); // 8 bytes
        authority_payload.extend_from_slice(&counter.to_le_bytes()); // 4 bytes
        authority_payload.push(4); // this is the index of the instruction sysvar

        // Create the main instruction
        let main_ix = Instruction {
            program_id: program_id(),
            accounts,
            data: [args_bytes, &authority_payload].concat(),
        };

        Ok(vec![secp256r1_verify_ix, main_ix])
    }
}<|MERGE_RESOLUTION|>--- conflicted
+++ resolved
@@ -23,16 +23,11 @@
 use swig_state::{
     action::{
         all::All, all_but_manage_authority::AllButManageAuthority,
-<<<<<<< HEAD
         manage_authority::ManageAuthority, oracle_limits::OracleTokenLimit,
         oracle_recurring_limit::OracleRecurringLimit, program::Program, program_all::ProgramAll,
-        program_curated::ProgramCurated, program_scope::ProgramScope, sol_limit::SolLimit,
-=======
-        manage_authority::ManageAuthority, program::Program, program_all::ProgramAll,
         program_curated::ProgramCurated, program_scope::ProgramScope,
         sol_destination_limit::SolDestinationLimit, sol_limit::SolLimit,
         sol_recurring_destination_limit::SolRecurringDestinationLimit,
->>>>>>> bdb161e2
         sol_recurring_limit::SolRecurringLimit, stake_all::StakeAll, stake_limit::StakeLimit,
         stake_recurring_limit::StakeRecurringLimit, sub_account::SubAccount,
         token_destination_limit::TokenDestinationLimit, token_limit::TokenLimit,
