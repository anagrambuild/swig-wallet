--- conflicted
+++ resolved
@@ -21,22 +21,11 @@
 pub use swig_compact_instructions::*;
 use swig_state::{
     action::{
-<<<<<<< HEAD
-        all::All, manage_authority::ManageAuthority, program::Program, program_scope::ProgramScope,
-        sol_destination_limit::SolDestinationLimit, sol_limit::SolLimit,
-        sol_recurring_destination_limit::SolRecurringDestinationLimit,
-        sol_recurring_limit::SolRecurringLimit, stake_all::StakeAll, stake_limit::StakeLimit,
-        stake_recurring_limit::StakeRecurringLimit, sub_account::SubAccount,
-        token_destination_limit::TokenDestinationLimit, token_limit::TokenLimit,
-        token_recurring_destination_limit::TokenRecurringDestinationLimit,
-        token_recurring_limit::TokenRecurringLimit, Action, Permission,
-=======
         all::All, manage_authority::ManageAuthority, program::Program, program_all::ProgramAll,
         program_curated::ProgramCurated, program_scope::ProgramScope, sol_limit::SolLimit,
         sol_recurring_limit::SolRecurringLimit, stake_all::StakeAll, stake_limit::StakeLimit,
         stake_recurring_limit::StakeRecurringLimit, sub_account::SubAccount,
         token_limit::TokenLimit, token_recurring_limit::TokenRecurringLimit, Action, Permission,
->>>>>>> e3e8cfa7
     },
     authority::{
         secp256k1::{hex_encode, AccountsPayload},
