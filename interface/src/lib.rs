--- conflicted
+++ resolved
@@ -21,13 +21,9 @@
 pub use swig_compact_instructions::*;
 use swig_state::{
     action::{
-<<<<<<< HEAD
-        all::All, manage_authority::ManageAuthority, oracle_limits::OracleTokenLimit,
+        all::All, all_but_manage_authority::AllButManageAuthority,
+        manage_authority::ManageAuthority, oracle_limits::OracleTokenLimit,
         oracle_recurring_limit::OracleRecurringLimit, program::Program, program_all::ProgramAll,
-=======
-        all::All, all_but_manage_authority::AllButManageAuthority,
-        manage_authority::ManageAuthority, program::Program, program_all::ProgramAll,
->>>>>>> d7dca15d
         program_curated::ProgramCurated, program_scope::ProgramScope, sol_limit::SolLimit,
         sol_recurring_limit::SolRecurringLimit, stake_all::StakeAll, stake_limit::StakeLimit,
         stake_recurring_limit::StakeRecurringLimit, sub_account::SubAccount,
